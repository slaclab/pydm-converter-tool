from dataclasses import dataclass, field, fields
from typing import Any, ClassVar, List, Optional, Tuple, Union, Dict
import xml.etree.ElementTree as etree
from xml.etree import ElementTree as ET
from pydmconverter.types import RGBA, RuleArguments

ALARM_CONTENT_DEFAULT = False
ALARM_BORDER_DEFAULT = True


class XMLConvertible:
    """
    Abstract base class for objects that can be converted to XML.

    Methods
    -------
    to_xml() -> ET.Element
        Convert the object to an XML element.
    to_string() -> str
        Return a formatted string representation of the XML element.
    """

    secretId: str = None

<<<<<<< HEAD
    secretId: str = None

=======
>>>>>>> 861858ec
    def to_xml(self) -> ET.Element:
        """
        Convert the object to an XML element.

        Returns
        -------
        ET.Element
            The XML element representation of the object.

        Raises
        ------
        NotImplementedError
            If the method is not implemented by the subclass.
        """
        raise NotImplementedError

    def to_string(self) -> str:
        """
        Convert the XML element to a formatted string.

        Returns
        -------
        str
            The formatted string representation of the XML element.
        """
        element: ET.Element = self.to_xml()
        etree.indent(element)
        return etree.tostring(element, encoding="unicode")


@dataclass
class XMLSerializableMixin(XMLConvertible):
    """
    Mixin class that provides a generic XML serialization method.

    This mixin assumes that the class has a 'name' attribute and a
    'generate_properties' method.

    Attributes
    ----------
    name : Optional[str]
        The name of the widget.
    count : ClassVar[int]
        A class variable used to generate default names.
    """

    name: Optional[str] = None
    count: ClassVar[int] = 1
    secretId: str = None
<<<<<<< HEAD
    secretId: str = None
=======
>>>>>>> 861858ec

    def __post_init__(self) -> None:
        """
        Set a default name if not provided.
        """
        if not self.name:
            self.name = f"{type(self).__name__}{type(self).count}"
        type(self).count += 1

    def generate_properties(self) -> List[etree.Element]:
        """
        Generate a list of XML property elements.
        Subclasses should override this method to add thier own custom properties.

        Returns
        -------
        List[etree.Element]
            A list of XML elements representing properties.
        """
        el: etree.Element = etree.Element("property")
        el.set("name", "base")
        el.text = "value"
        return [el]

    def to_xml(self) -> ET.Element:
        """
        Generate an XML element representing the object.

        Returns
        -------
        ET.Element
            The XML element representation of the object.

        Raises
        ------
        ValueError
            If the 'name' attribute is not set.
        """
        if not hasattr(self, "name") or not self.name:
            raise ValueError(f"The 'name' attribute must be set for {type(self).__name__}.")

        widget: ET.Element = ET.Element(
            "widget",
            attrib={
                "class": type(self).__name__,
                "name": self.name,
            },
        )

        properties: List[etree.Element] = self.generate_properties()
        for prop in properties:
            widget.append(prop)

        additional_properties: List[etree.Element] = (
            self.get_additional_properties() if hasattr(self, "get_additional_properties") else []
        )
        for prop in additional_properties:
            if widget.find(prop.tag) is None:
                widget.append(prop)

        return widget

    def get_additional_properties(self) -> List[ET.Element]:
        """
        Provide additional XML properties for the object.
        Hook method for subclasses to provide additional XML properties.
        Subclasses can override this method to add custom properties.

        Returns
        -------
        List[ET.Element]
            A list of additional XML elements representing properties.
        """
        return []


@dataclass
class Font(XMLConvertible):
    """
    Represents font properties for a widget.

    Attributes
    ----------
    pointsize : Optional[int]
        The size of the font.
    weight : Optional[int]
        The weight of the font.
    bold : Optional[bool]
        Whether the font is bold.
    italic : Optional[bool]
        Whether the font is italic.
    """

    family: Optional[str] = None
<<<<<<< HEAD
    family: Optional[str] = None
=======
>>>>>>> 861858ec
    pointsize: Optional[int] = None
    weight: Optional[int] = None
    bold: Optional[bool] = None
    italic: Optional[bool] = None

    def to_xml(self) -> etree.Element:
        """
        Convert the font properties to an XML element.

        Returns
        -------
        etree.Element
            The XML element representing the font.
        """
        prop: etree.Element = etree.Element("property", attrib={"name": "font"})
        font: etree.Element = etree.SubElement(prop, "font")
        if self.family is not None:
            family_tag: etree.Element = etree.SubElement(font, "family")
            family_tag.text = str(self.family)
<<<<<<< HEAD
        if self.family is not None:
            family_tag: etree.Element = etree.SubElement(font, "family")
            family_tag.text = str(self.family)
=======
>>>>>>> 861858ec
        if self.pointsize is not None:
            pointsize_tag: etree.Element = etree.SubElement(font, "pointsize")
            pointsize_tag.text = str(self.pointsize)
        if self.weight is not None:
            weight_tag: etree.Element = etree.SubElement(font, "weight")
            weight_tag.text = str(self.weight)
        if self.bold is not None:
            bold_tag: etree.Element = etree.SubElement(font, "bold")
            bold_tag.text = "true" if self.bold else "false"
        if self.italic is not None:
            italic_tag: etree.Element = etree.SubElement(font, "italic")
            italic_tag.text = "true" if self.italic else "false"
        return prop


@dataclass
class Size(XMLConvertible):
    """
    Represents a size property for a widget.

    Attributes
    ----------
    name : str
        The name of the property.
    width : str
        The width value.
    height : str
        The height value.
    """

    name: str
    width: str
    height: str

    def to_xml(self) -> etree.Element:
        """
        Convert the size properties to an XML element.

        Returns
        -------
        etree.Element
            The XML element representing the size.
        """
        top: etree.Element = etree.Element("property", attrib={"name": self.name})
        size_elem: etree.Element = etree.SubElement(top, "size")
        width_elem: etree.Element = etree.SubElement(size_elem, "width")
        width_elem.text = self.width
        height_elem: etree.Element = etree.SubElement(size_elem, "height")
        height_elem.text = self.height
        return top


@dataclass
class SizePolicy(XMLConvertible):
    """
    Represents the size policy for a widget.

    Attributes
    ----------
    hsizetype : str
        The horizontal size type.
    vsizetype : str
        The vertical size type.
    """

    hsizetype: str
    vsizetype: str

    def to_xml(self) -> etree.Element:
        """
        Convert the size policy to an XML element.

        Returns
        -------
        etree.Element
            The XML element representing the size policy.
        """
        top: etree.Element = etree.Element("property", attrib={"name": "sizePolicy"})
        sizePolicy_elem: etree.Element = etree.SubElement(
            top,
            "sizepolicy",
            attrib={
                "hsizetype": self.hsizetype,
                "vsizetype": self.vsizetype,
            },
        )
        horstretch: etree.Element = etree.SubElement(sizePolicy_elem, "horstretch")
        horstretch.text = "0"
        verstretch: etree.Element = etree.SubElement(sizePolicy_elem, "verstretch")
        verstretch.text = "0"
        return top


@dataclass
class Bool(XMLConvertible):
    """
    Represents a boolean property.

    Attributes
    ----------
    name : str
        The name of the property.
    value : bool
        The boolean value.
    """

    name: str
    value: bool

    def to_xml(self) -> etree.Element:
        """
        Convert the boolean property to an XML element.

        Returns
        -------
        etree.Element
            The XML element representing the boolean.
        """
        prop: etree.Element = etree.Element("property", attrib={"name": self.name, "stdset": "0"})
        bool_tag: etree.Element = etree.SubElement(prop, "bool")
        bool_tag.text = "true" if self.value else "false"
        return prop


@dataclass
class Int(XMLConvertible):
    """
    Represents an integer property.

    Attributes
    ----------
    name : str
        The name of the property.
    value : int
        The integer value.
    """

    name: str
    value: int = 0

    def to_xml(self) -> etree.Element:
        """
        Convert the integer property to an XML element.

        Returns
        -------
        etree.Element
            The XML element representing the integer.
        """
        prop: etree.Element = etree.Element("property", attrib={"name": self.name, "stdset": "0"})
        int_tag: etree.Element = etree.SubElement(prop, "number")
        int_tag.text = str(self.value)
        return prop


@dataclass
class Str(XMLConvertible):
    """
    Represents a string property.

    Attributes
    ----------
    name : str
        The name of the property.
    string : str
        The string value.
    """

    name: str
    string: str

    def to_xml(self) -> etree.Element:
        """
        Convert the string property to an XML element.

        Returns
        -------
        etree.Element
            The XML element representing the string.
        """
        prop: etree.Element = etree.Element("property", attrib={"name": self.name, "stdset": "0"})
        string_tag: etree.Element = etree.SubElement(prop, "string")
        if isinstance(self.string, list):
            raise TypeError(f"Element <{self.string}> has list as .text: {self.string}")
<<<<<<< HEAD
        if isinstance(self.string, list):
            raise TypeError(f"Element <{self.string}> has list as .text: {self.string}")
=======
>>>>>>> 861858ec
        string_tag.text = self.string
        return prop


@dataclass
class StringList(XMLConvertible):
    name: str
    items: List[str]

    def to_xml(self) -> etree.Element:
        prop = etree.Element("property", attrib={"name": self.name, "stdset": "0"})
        stringlist = etree.SubElement(prop, "stringlist")

        for item in self.items:
            if not isinstance(item, str):
                raise TypeError(f"Expected string in StringList.items, got {type(item)}: {item}")
            string_el = etree.SubElement(stringlist, "string")
            string_el.text = item
        return prop


@dataclass
class Enum(XMLConvertible):
    """
    Represents an enumeration property.

    Attributes
    ----------
    name : str
        The name of the property.
    value : str
        The enum value.
    """

    name: str
    value: str

    def to_xml(self) -> etree.Element:
        """
        Convert the enum property to an XML element.

        Returns
        -------
        etree.Element
            The XML element representing the enum.
        """
        prop: etree.Element = etree.Element("property", attrib={"name": self.name, "stdset": "0"})
        enum_elem: etree.Element = etree.SubElement(prop, "enum")
        enum_elem.text = self.value
        return prop


@dataclass
class PyDMRule(XMLConvertible):
    """
    Represents a PyDM rule for a widget.

    Attributes
    ----------
    name : str
        The name of the rule.
    rule_property : str
        The property the rule affects.
    expression : str
        The expression for the rule.
    channel : str
        The channel associated with the rule.
    initial_value : Any, optional
        The initial value for the rule.
    """

    name: str
    rule_property: str
    expression: str
    channel: str
    initial_value: Any = None

    def to_xml(self) -> etree.Element:
        """
        Convert the PyDM rule to an XML element.

        Returns
        -------
        etree.Element
            The XML element representing the rule.
        """
        prop: etree.Element = etree.Element("property", attrib={"name": "rules", "stdset": "0"})
        rules_struct: list[dict[str, Any]] = [
            {
                "name": self.name,
                "property": self.rule_property,
                "initialValue": self.initial_value,
                "expression": self.expression,
                "channel": [
                    {
                        "channel": self.channel,
                        "trigger": True,
                        "use_enum": False,
                    },
                ],
            },
        ]
        rules: etree.Element = etree.SubElement(prop, "rules")
        rules.text = str(rules_struct)
        return prop


class Layout:
    """
    Represents a layout configuration for widgets.

    This is a placeholder class for layout-related properties.
    """

    pass


@dataclass
class Text(XMLConvertible):
    """
    Represents a text property for a widget.

    Attributes
    ----------
    name : str
        The name of the text property.
    string : str
        The text content.
    """

    name: str
    string: str

    def to_xml(self) -> ET.Element:
        """
        Convert the text property to an XML element.

        Returns
        -------
        ET.Element
            The XML element representing the text.
        """
        prop: ET.Element = ET.Element("property", attrib={"name": self.name})
        string_tag: ET.Element = ET.SubElement(prop, "string")
        string_tag.text = self.string
        return prop


@dataclass
class Channel(XMLConvertible):
    """
    Represents a channel property for a widget.

    Attributes
    ----------
    channel : str
        The channel name.
    """

    channel: str

    def to_xml(self) -> etree.Element:
        """
        Convert the channel property to an XML element.

        Returns
        -------
        etree.Element
            The XML element representing the channel.
        """
        prop: etree.Element = etree.Element("property", attrib={"name": "channel", "stdset": "0"})
        string_elem: etree.Element = etree.SubElement(prop, "string")
        string_elem.text = self.channel
        return prop


@dataclass
class PyDMToolTip(XMLConvertible):
    """
    Represents a tooltip for a PyDM widget.

    Attributes
    ----------
    PyDMToolTip : str
        The tooltip text.
    """

    PyDMToolTip: str

    def to_xml(self) -> etree.Element:
        """
        Convert the tooltip to an XML element.

        Returns
        -------
        etree.Element
            The XML element representing the tooltip.
        """
        prop: etree.Element = etree.Element("property", attrib={"name": "PyDMToolTip", "stdset": "0"})
        string_elem: etree.Element = etree.SubElement(prop, "string")
        string_elem.text = self.PyDMToolTip
        return prop


<<<<<<< HEAD
""" @ dataclass

=======
"""@dataclass
class StyleSheet(XMLConvertible):
>>>>>>> 861858ec

class StyleSheet(XMLConvertible):
    lines: List[str]

    def to_xml(self) -> etree.Element:
        top: etree.Element = etree.Element("property", attrib={"name": "styleSheet"})
        string_elem: etree.Element = etree.SubElement(top, "string", attrib={"notr": "true"})
        string_elem.text = "\n".join(self.lines)
        return top
"""

"""


@dataclass
class CustomWidget(XMLConvertible):
    """
    Represents a custom widget configuration.

    Attributes
    ----------
    cls : str
        The class name of the custom widget.
    base : str
        The base class that this widget extends.
    header : str
        The header file for the widget.
    container : str, optional
        The container information (default is an empty string).
    """

    cls: str
    base: str
    header: str
    container: str = ""

    def to_xml(self) -> etree.Element:
        """
        Convert the custom widget configuration to an XML element.

        Returns
        -------
        etree.Element
            The XML element representing the custom widget.
        """
        top: etree.Element = etree.Element("customwidget")
        cls_elem: etree.Element = etree.SubElement(top, "class")
        cls_elem.text = self.cls
        extends: etree.Element = etree.SubElement(top, "extends")
        extends.text = self.base
        header_elem: etree.Element = etree.SubElement(top, "header")
        header_elem.text = self.header
        if self.container:
            container_elem: etree.Element = etree.SubElement(top, "container")
            container_elem.text = self.container
        return top


@dataclass
class Alignment(XMLConvertible):
    """
    Represents alignment properties for a widget.

    Attributes
    ----------
    alignment : str
        The alignment value (e.g., 'left', 'center').
    """

    alignment: str

    def to_xml(self) -> etree.Element:
        """
        Convert the alignment property to an XML element.

        Returns
        -------
        etree.Element
            The XML element representing the alignment.
        """
        prop: etree.Element = etree.Element("property", attrib={"name": "alignment"})
        set_tag: etree.Element = etree.SubElement(prop, "set")
        if self.alignment == "center":
            set_tag.text = "Qt::AlignHCenter|Qt::AlignVCenter"
        else:
            set_tag.text = f"Qt::Align{self.alignment.capitalize()}|Qt::AlignVCenter"
<<<<<<< HEAD
        if self.alignment == "center":
            set_tag.text = "Qt::AlignHCenter|Qt::AlignVCenter"
        else:
            set_tag.text = f"Qt::Align{self.alignment.capitalize()}|Qt::AlignVCenter"
=======
>>>>>>> 861858ec
        return prop


@dataclass
class TextFormat(XMLConvertible):
    """
    Represents text format properties for a widget.

    Attributes
    ----------
    text_format : str
        The text format value.
    """

    text_format: str

    def to_xml(self) -> etree.Element:
        """
        Convert the text format property to an XML element.

        Returns
        -------
        etree.Element
            The XML element representing the text format.
        """
        prop: etree.Element = etree.Element("property", attrib={"name": "textFormat"})
        set_tag: etree.Element = etree.SubElement(prop, "enum")
        set_tag.text = f"Qt::{self.text_format.capitalize()}"
        return prop


@dataclass
class Geometry(XMLConvertible):
    """
    Represents geometry properties for a widget.

    Attributes
    ----------
    x : Union[int, str]
        The x-coordinate.
    y : Union[int, str]
        The y-coordinate.
    width : Union[int, str]
        The width of the widget.
    height : Union[int, str]
        The height of the widget.
    """

    x: Union[int, str]
    y: Union[int, str]
    width: Union[int, str]
    height: Union[int, str]

    def to_xml(self) -> etree.Element:
        """
        Convert the geometry properties to an XML element.

        Returns
        -------
        etree.Element
            The XML element representing the geometry.
        """
        prop: etree.Element = etree.Element("property", attrib={"name": "geometry"})
        rect: etree.Element = etree.SubElement(prop, "rect")

        for field_def in fields(self):
            value = getattr(self, field_def.name)
            elem: etree.Element = etree.SubElement(rect, field_def.name)

            if value is None:
                default_values = {"x": 0, "y": 0, "width": 100, "height": 100}
                value = default_values.get(field_def.name, 0)
            else:
                try:
                    if isinstance(value, str) and "." in value:
                        value = int(float(value))
                    else:
                        value = int(value)
                except (ValueError, TypeError):
                    default_values = {"x": 0, "y": 0, "width": 100, "height": 100}
                    value = default_values.get(field_def.name, 0)

            elem.text = str(value)
        return prop


@dataclass
class Color(XMLConvertible):
    """
    Represents a color.

    Attributes
    ----------
    red : int
        The red component (0-255).
    green : int
        The green component (0-255).
    blue : int
        The blue component (0-255).
    alpha : int, optional
        The alpha component (0-255), default is 255.
    """

    red: int
    green: int
    blue: int
    alpha: int = 255

    def to_xml(self) -> etree.Element:
        """
        Convert the color to an XML element.

        Returns
        -------
        etree.Element
            The XML element representing the color.
        """
        color_elem: etree.Element = etree.Element("color", attrib={"alpha": str(self.alpha)})
        red_elem: etree.Element = etree.SubElement(color_elem, "red")
        red_elem.text = str(self.red)
        green_elem: etree.Element = etree.SubElement(color_elem, "green")
        green_elem.text = str(self.green)
        blue_elem: etree.Element = etree.SubElement(color_elem, "blue")
        blue_elem.text = str(self.blue)
        return color_elem


@dataclass
class BoolRule(XMLConvertible):
    rule_type: str
    channel: str
    initial_value: Optional[bool] = True
    show_on_true: Optional[bool] = True
    visMin: Optional[int] = None
    visMax: Optional[int] = None
    notes: Optional[str] = ""

    def to_string(self):
        if self.visMin is not None and self.visMax is not None:
            show_on_true_string = f"True if float(ch[0]) >= {self.visMin} and float(ch[0]) < {self.visMax} else False"
            show_on_false_string = f"False if float(ch[0]) >= {self.visMin} and float(ch[0]) < {self.visMax} else True"
        else:
            show_on_true_string = "True if ch[0]==1 else False"
            show_on_false_string = "True if ch[0]!=1 else False"
        expression = show_on_true_string if self.show_on_true else show_on_false_string

        output_string = (
            "{"
            f'"name": "{self.rule_type}_{self.channel}", '
            f'"property": "{self.rule_type}", '
            f'"initial_value": "{self.initial_value}", '
            f'"expression": "{expression}", '
            '"channels": ['
            "{"
            f'"channel": "{self.channel}", '
            '"trigger": true, '
            '"use_enum": false'
            "}"
            "], "
            '"notes": "{self.notes}"'
            "}"
        )
        return output_string


@dataclass
class MultiRule(XMLConvertible):
    rule_type: str
<<<<<<< HEAD
    rule_list: Optional[List[RuleArguments]] = None
=======
    rule_list: Optional[List[Tuple[str, str, bool, bool, int, int]]] = None
>>>>>>> 861858ec
    hide_on_disconnect_channel: Optional[str] = None
    initial_value: Optional[bool] = True  # TODO: set to false to fix the extra enumbutton
    notes: Optional[str] = ""

    def to_string(self):
        channel_list = []
        expression_list = []
        if self.rule_list is not None:
            for i, rule in enumerate(self.rule_list):
                rule_type, channel, initial_value, show_on_true, visMin, visMax = rule
<<<<<<< HEAD
                print(rule_type, channel, show_on_true)
                breakpoint()
=======
>>>>>>> 861858ec
                channel_list.append(f'{{"channel": "{channel}", "trigger": true, "use_enum": false}}')
                expression_list.append(self.get_expression(i, show_on_true, visMin, visMax))
        if self.hide_on_disconnect_channel is not None:
            new_index = len(self.rule_list)
            expression_list.append(self.get_hide_on_disconnect_expression(new_index))
            channel_list.append(
                f'{{"channel": "{self.hide_on_disconnect_channel}", "trigger": true, "use_enum": false}}'
            )
        if not expression_list:
            return ""
        expression_str = "(" + ") and (".join(expression_list) + ")"

        output_string = (
            "{"
            f'"name": "{self.rule_type}", '
            f'"property": "{self.rule_type}", '
            f'"initial_value": "{self.initial_value}", '
            f'"expression": "{expression_str}", '
            f'"channels": [{", ".join(channel_list)}], '
            f'"notes": "{self.notes}"'
            "}"
        )
        return output_string

    def get_expression(self, index, show_on_true, visMin, visMax):  # TODO: Can clean up with fstrings
        ch = f"ch[{index}]"
        if visMin is not None and visMax is not None:
            show_on_true_string = f"True if float({ch}) >= {visMin} and float({ch}) < {visMax} else False"
            show_on_false_string = f"False if float({ch}) >= {visMin} and float({ch}) < {visMax} else True"
        else:
            show_on_true_string = f"True if {ch}==1 else False"
            show_on_false_string = f"True if {ch}!=1 else False"

        return show_on_true_string if show_on_true else show_on_false_string

    def get_hide_on_disconnect_expression(self, index):
        ch = f"ch[{index}]"
        return f"(True if {ch} is not None else False)"


@dataclass
class Rules(XMLConvertible):
<<<<<<< HEAD
    rules: List[RuleArguments]
=======
    rules: List[Tuple[str, str, bool, bool, int, int]]
>>>>>>> 861858ec
    hide_on_disconnect_channel: Optional[str] = None

    def to_xml(self):
        # bool_rule_types = set(["Visible", "Enable"])
        rule_list = []
        rule_variables = self.group_by_rules()

        for rule_type, rule_var_list in rule_variables.items():
            if rule_var_list:
                rule_string = MultiRule(rule_type, rule_var_list, self.hide_on_disconnect_channel).to_string()
                rule_list.append(rule_string)
            elif rule_type == "Visible":
                rule_string = MultiRule(rule_type, [], self.hide_on_disconnect_channel).to_string()
                rule_list.append(rule_string)
        output_string = f"[{', '.join(rule_list)}]"
        return Str("rules", output_string).to_xml()

    def group_by_rules(self):
        bool_rule_types = ["Visible", "Enable"]
        rule_variables = {key: [] for key in bool_rule_types}
        for rule in self.rules:
<<<<<<< HEAD
            if rule.rule_type in rule_variables:
                rule_variables[rule.rule_type].append(rule)
=======
            if rule[0] in rule_variables:
                rule_variables[rule[0]].append(rule)
>>>>>>> 861858ec
        for rule_name in rule_variables.keys():  # removes repeated tuples
            rule_variables[rule_name] = list(set(rule_variables[rule_name]))
        return rule_variables


@dataclass
<<<<<<< HEAD
=======
class RGBAStyleSheet(XMLConvertible):
    red: int
    green: int
    blue: int
    alpha: int = 255

    def to_xml(self):
        style = f"color: rgba({self.red}, {self.green}, {self.blue}, {round(self.alpha / 255, 2)}); background-color: transparent;"
        prop = ET.Element("property", {"name": "styleSheet"})
        string_elem = ET.SubElement(prop, "string")
        string_elem.text = style
        return prop


@dataclass
>>>>>>> 861858ec
class StyleSheet(XMLConvertible):
    """
    Represents a stylesheet for a widget.

    Attributes
    ----------
    lines : List[str]
        A list of stylesheet lines.
    """

    styles: Dict[str, Any]

    def _format_value(self, key: str, value: Any) -> str:
<<<<<<< HEAD
        if isinstance(value, RGBA) and key in ("color", "background-color"):
=======
        if isinstance(value, tuple) and key in ("color", "background-color"):
>>>>>>> 861858ec
            r, g, b, *a = value
            alpha = a[0] if a else 1.0
            return f"{key}: rgba({r}, {g}, {b}, {round(alpha, 2)});"
        return f"{key}: {value};"

    def to_style_string(self) -> str:
        return " ".join(self._format_value(k, v) for k, v in self.styles.items())

    def to_xml(self) -> etree.Element:
        """
        Convert the stylesheet to an XML element.

        Returns
        -------
        etree.Element
            The XML element representing the stylesheet.
        """
        prop = ET.Element("property", {"name": "styleSheet"})
        string_elem = ET.SubElement(prop, "string")
        style_str: str = self.to_style_string()
        if "background-color" not in self.styles:
            style_str += "background-color: none;"
        string_elem.text = style_str
        return prop


@dataclass
class RGBABackgroundSheet(XMLConvertible):  # eventually combine with rgbastylesheet
    red: int
    green: int
    blue: int
    alpha: int = 255

    def to_xml(self):
        style = f"background-color: rgba({self.red}, {self.green}, {self.blue}, {round(self.alpha / 255, 2)});"
        prop = ET.Element("property", {"name": "styleSheet"})
        string_elem = ET.SubElement(prop, "string")
        string_elem.text = style
        return prop


@dataclass
class TransparentBackground(XMLConvertible):
    def to_xml(self):
        style = "background-color: transparent;"
        prop = ET.Element("property", {"name": "styleSheet"})
        string_elem = ET.SubElement(prop, "string")
        string_elem.text = style
        return prop


@dataclass
class Curves(XMLConvertible):
    x_channel: Optional[str] = None
    y_channel: Optional[str] = None
<<<<<<< HEAD
    plotColor: Optional[RGBA] = None


@dataclass
class RGBAStyleSheet(XMLConvertible):
    red: int
    green: int
    blue: int
    alpha: int = 255

    def to_xml(self):
        style = f"color: rgba({self.red}, {self.green}, {self.blue}, {round(self.alpha / 255, 2)}); background-color: transparent;"
        prop = ET.Element("property", {"name": "styleSheet"})
        string_elem = ET.SubElement(prop, "string")
        string_elem.text = style
        return prop
=======
    plotColor: Optional[Tuple[int, int, int, int]] = None
>>>>>>> 861858ec


@dataclass
class PixMap(XMLConvertible):
    """
    Represents an image widget.

    Attributes
    ----------
    filename : str
        The filename of the imported image.
    """

    filename: str

    def to_xml(self) -> etree.Element:
        """
        Convert the filename property to an XML element.

        Returns
        -------
        etree.Element
            The XML element representing the image.
        """
        prop: etree.Element = etree.Element("property", attrib={"name": "pixmap"})
        pixmap_tag: etree.Element = etree.SubElement(prop, "pixmap")
        pixmap_tag.text = self.filename
        return prop


@dataclass
class PenColor(XMLConvertible):
    """
    Represents a pen color property for a widget.

    Attributes
    ----------
    red : int
        The red component.
    green : int
        The green component.
    blue : int
        The blue component.
    alpha : int, optional
        The alpha component, default is 255.
    """

    red: int
    green: int
    blue: int
    alpha: int = 255

    def to_xml(self) -> etree.Element:
        """
        Convert the pen color property to an XML element.

        Returns
        -------
        etree.Element
            The XML element representing the pen color.
        """
        prop: etree.Element = etree.Element("property", attrib={"name": "penColor", "stdset": "0"})
        color: Color = Color(self.red, self.green, self.blue, alpha=self.alpha)
        prop.append(color.to_xml())
        return prop


@dataclass
class PenStyle(XMLConvertible):
    """
    Represents a pen style property for a widget.

    Attributes
    ----------
    style : Optional[str]
        The style of the pen ('dash' for dashed, otherwise solid).
    """

    style: Optional[str] = None

    def to_xml(self) -> etree.Element:
        """
        Convert the pen style property to an XML element.

        Returns
        -------
        etree.Element
            The XML element representing the pen style.
        """
        prop: etree.Element = etree.Element("property", attrib={"name": "penStyle", "stdset": "0"})
        enum: etree.Element = etree.SubElement(prop, "enum")
        enum.text = "Qt::DashLine" if self.style == "dash" else "Qt::SolidLine"
        return prop


@dataclass
class PenWidth(XMLConvertible):
    """
    Represents a pen width property for a widget.

    Attributes
    ----------
    width : Optional[int]
        The width of the pen.
    """

    width: Optional[int] = None

    def to_xml(self) -> etree.Element:
        """
        Convert the pen width property to an XML element.

        Returns
        -------
        etree.Element
            The XML element representing the pen width.
        """
        prop: etree.Element = etree.Element("property", attrib={"name": "penWidth", "stdset": "0"})
        double_elem: etree.Element = etree.SubElement(prop, "double")
        double_elem.text = str(self.width)
        return prop


@dataclass
class Brush(XMLConvertible):
    """
    Represents a brush property for a widget.

    Attributes
    ----------
    red : int
        The red component.
    green : int
        The green component.
    blue : int
        The blue component.
    alpha : int, optional
        The alpha component, default is 255.
    fill : bool, optional
        Whether the brush is filled, default is True.
    """

    red: int
    green: int
    blue: int
    alpha: int = 255
    fill: bool = True

    def to_xml(self) -> etree.Element:
        """
        Convert the brush property to an XML element.

        Returns
        -------
        etree.Element
            The XML element representing the brush.
        """
        prop: etree.Element = etree.Element("property", attrib={"name": "brush", "stdset": "0"})
        brush_elem: etree.Element = etree.SubElement(
            prop, "brush", attrib={"brushstyle": "SolidPattern" if self.fill else "NoBrush"}
        )
        color: Color = Color(self.red, self.green, self.blue, self.alpha)
        brush_elem.append(color.to_xml())
        return prop


@dataclass
class OnOffColor(XMLConvertible):
    """
    Represents the on/offColor property for a widget.

    Attributes
    ----------
    onOff : str
        The prefix for _color (either on or off).
    red : int
        The red component.
    green : int
        The green component.
    blue : int
        The blue component.
    alpha : int, optional
        The alpha component, default is 255.
    """

    onOff: str  # TODO: Make this an enum?
    red: int
    green: int
    blue: int
    alpha: int = 255

    def to_xml(self) -> etree.Element:
        """
        Convert the onOff color property to an XML element.

        Returns
        -------
        etree.Element
            The XML element representing the on//offcolor.
        """
        prop: etree.Element = etree.Element("property", attrib={"name": f"{self.onOff}Color", "stdset": "0"})
        color: Color = Color(self.red, self.green, self.blue, alpha=self.alpha)
        prop.append(color.to_xml())
        return prop


@dataclass
class ColorObject(XMLConvertible):
    name: str
    red: int
    green: int
    blue: int
    alpha: int = 255

    def to_xml(self) -> etree.Element:
        """
        Convert the color property to an XML element.

        Returns
        -------
        etree.Element
            The XML element representing the color.
        """
        prop: etree.Element = etree.Element("property", attrib={"name": self.name, "stdset": "0"})
        color: Color = Color(self.red, self.green, self.blue, alpha=self.alpha)
        prop.append(color.to_xml())
        return prop


@dataclass
class Rotation(XMLConvertible):
    """
    Represents a rotation property for a widget.

    Attributes
    ----------
    name : str
        The name of the rotation property.
    value : float
        The rotation angle.
    """

    name: str
    value: float

    def to_xml(self) -> etree.Element:
        """
        Convert the rotation property to an XML element.

        Returns
        -------
        etree.Element
            The XML element representing the rotation.
        """
        element: etree.Element = etree.Element(self.name)
        element.text = str(self.value)
        return element


@dataclass
class Tangible(XMLSerializableMixin):
    """
    Represents a tangible widget that occupies space on a screen.

    Attributes
    ----------
    x : int
        The x-coordinate.
    y : int
        The y-coordinate.
    width : int
        The width of the widget.
    height : int
        The height of the widget.
    """

    x: int = 0
    y: int = 0
    width: int = 0
    height: int = 0
    secretId: str = None

    def generate_properties(self) -> List[etree.Element]:
        """
        Generate XML properties for the tangible widget.

        Returns
        -------
        List[etree.Element]
            A list containing the geometry property.
        """
        properties: List[etree.Element] = []
        properties.append(Geometry(self.x, self.y, self.width, self.height).to_xml())
        if self.secretId is not None:
            properties.append(Str("secretId", self.secretId))
            breakpoint()
        return properties


@dataclass
class Legible(Tangible):
    """
    Represents a widget that displays text.

    Attributes
    ----------
    text : Optional[str]
        The text to display.
    font : dict
        A dictionary containing font properties.
    alignment : Optional[str]
        The text alignment.
    """

    text: Optional[str] = None
    font: dict = field(default_factory=dict)
    alignment: Optional[str] = None

    def generate_properties(self) -> List[etree.Element]:
        """
        Generate XML properties for the legible widget.

        Returns
        -------
        List[etree.Element]
            A list containing geometry, text, font, and alignment properties.
        """
        properties: List[etree.Element] = super().generate_properties()
        if self.text is not None:
            properties.append(Text("text", self.text).to_xml())
        if self.font:
            properties.append(Font(**self.font).to_xml())
        if self.alignment is not None:
            properties.append(Alignment(self.alignment).to_xml())
        return properties


@dataclass
class Controllable(Tangible):
    """
    Represents a widget that uses an EPICS PV.

    Attributes
    ----------
    channel : Optional[str]
        The EPICS channel.
    pydm_tool_tip : Optional[str]
        The tooltip text for the widget.
    """

    channel: Optional[str] = None
    pydm_tool_tip: Optional[str] = None
    visPvList: Optional[List[Tuple[str, int, int]]] = None
    visPv: Optional[str] = None
    visInvert: Optional[bool] = None
    rules: Optional[List[str]] = field(default_factory=list)
    visMin: Optional[int] = None
    visMax: Optional[int] = None
    text = None
    hide_on_disconnect_channel: Optional[str] = None

    def generate_properties(self) -> List[etree.Element]:
        """
        Generate XML properties for the controllable widget.

        Returns
        -------
        List[etree.Element]
            A list containing geometry, channel, and tooltip properties.
        """
        properties: List[etree.Element] = super().generate_properties()
        if self.channel is not None:
            properties.append(Channel(self.channel).to_xml())
        if self.pydm_tool_tip is not None:
            properties.append(PyDMToolTip(self.pydm_tool_tip).to_xml())
        if self.visPvList is not None:
            for elem in self.visPvList:
                group_channel, group_min, group_max = elem
<<<<<<< HEAD
                self.rules.append(
                    RuleArguments("Visible", group_channel, False, self.visInvert is None, group_min, group_max)
                )
                # properties.append(BoolRule("Enable", elem, True, True).to_xml())
        if self.visPv is not None:
            self.rules.append(
                RuleArguments("Visible", self.visPv, False, self.visInvert is None, self.visMin, self.visMax)
            )
=======
                self.rules.append(("Visible", group_channel, False, self.visInvert is None, group_min, group_max))
                # properties.append(BoolRule("Enable", elem, True, True).to_xml())
        if self.visPv is not None:
            self.rules.append(("Visible", self.visPv, False, self.visInvert is None, self.visMin, self.visMax))
>>>>>>> 861858ec
        properties.append(Rules(self.rules, self.hide_on_disconnect_channel).to_xml())
        return properties


@dataclass
class Alarmable(Controllable):
    """
    Represents a widget that changes appearance based on an EPICS alarm state.

    Attributes
    ----------
    alarm_sensitive_content : bool
        Whether the content is alarm sensitive.
    alarm_sensitive_border : bool
        Whether the border is alarm sensitive.
    """

    alarm_sensitive_content: bool = ALARM_CONTENT_DEFAULT
    alarm_sensitive_border: bool = ALARM_BORDER_DEFAULT
    useDisplayBg: Optional[bool] = None

    def generate_properties(self) -> List[etree.Element]:
        """
        Generate XML properties for the alarmable widget.

        Returns
        -------
        List[etree.Element]
            A list containing geometry, channel, tooltip, and alarm properties.
        """
        properties: List[etree.Element] = super().generate_properties()
        properties.append(Bool("alarmSensitiveContent", self.alarm_sensitive_content).to_xml())
        properties.append(Bool("alarmSensitiveBorder", self.alarm_sensitive_border).to_xml())
        if self.useDisplayBg is not None:
            properties.append(Bool("useDisplayBg", self.useDisplayBg).to_xml())
        return properties


@dataclass
class Hidable(Tangible):
    """
    Represents a widget that can be hidden.

    Attributes
    ----------
    visibility_pv : Optional[str]
        The visibility process variable.
    visibility_max : Optional[str]
        The maximum visibility value.
    visibility_min : Optional[str]
        The minimum visibility value.
    visibility_invert : bool
        Whether the visibility is inverted.
    """

    visibility_pv: Optional[str] = None
    visibility_max: Optional[str] = None
    visibility_min: Optional[str] = None
    visibility_invert: bool = False


@dataclass
class StyleSheetObject(Tangible):
    """
    A base class for UI elements that support stylesheet-based customization.

    Attributes
    ----------
<<<<<<< HEAD
    foreground_color : Optional[RGBA]
        RGBA color tuple for the foreground (text) color.
    background_color : Optional[RGBA]
        RGBA color tuple for the background color.
    """

    foreground_color: Optional[RGBA] = None
    background_color: Optional[RGBA] = None
=======
    foreground_color : Optional[Tuple[int, int, int, int]]
        RGBA color tuple for the foreground (text) color.
    background_color : Optional[Tuple[int, int, int, int]]
        RGBA color tuple for the background color.
    """

    foreground_color: Optional[Tuple[int, int, int, int]] = None
    background_color: Optional[Tuple[int, int, int, int]] = None
>>>>>>> 861858ec
    useDisplayBg: Optional[bool] = None
    name: Optional[str] = ""

    def generate_properties(self) -> List[ET.Element]:
        """
        Generate a list of XML property elements for this object, including
        any stylesheets derived from foreground or background color settings.

        Returns
        -------
        List[ET.Element]
            A list of XML elements representing properties, including inherited
            ones from the base class and additional style properties if specified.
        """
        properties: List[ET.Element] = super().generate_properties()

        # if self.background_color is not None or self.foreground_color is not None:
        styles: Dict[str, Any] = {}
        if self.background_color is not None and self.useDisplayBg is None:
            styles["background-color"] = self.background_color
        if self.foreground_color is not None:
            styles["color"] = self.foreground_color
        if self.name.startswith("activeMenuButtonClass") or self.name.startswith("activeMessageButtonClass"):
            styles["border"] = "1px solid black"
        properties.append(StyleSheet(styles).to_xml())

        return properties


@dataclass
class OnOffObject(Tangible):
<<<<<<< HEAD
    on_color: Optional[RGBA] = None
    off_color: Optional[RGBA] = None
=======
    on_color: Optional[Tuple[int, int, int, int]] = None
    off_color: Optional[Tuple[int, int, int, int]] = None
>>>>>>> 861858ec


@dataclass
class Drawable(Tangible):
    """
    Represents a widget that can be drawn with pen and brush properties.

    Attributes
    ----------
    penStyle : Optional[str]
        The style of the pen ('dash' for dashed, otherwise solid).
    penColor : Optional[RGBA]
        A tuple representing the pen color (red, green, blue, alpha).
    penWidth : Optional[int]
        The width of the pen.
    brushColor : Optional[RGBA]
        A tuple representing the brush color (red, green, blue, alpha).
    brushFill : Optional[bool]
        Whether the brush should fill.
    rotation : Optional[float]
        The rotation angle.
    """

    penStyle: Optional[str] = None
    penColor: Optional[RGBA] = None
    penWidth: Optional[int] = None
    brushColor: Optional[RGBA] = None
    brushFill: Optional[bool] = None
    rotation: Optional[float] = None

    def generate_properties(self) -> List[etree.Element]:
        """
        Generate XML properties for the drawable widget.

        Returns
        -------
        List[etree.Element]
            A list containing geometry, pen, brush, and rotation properties.
        """
        properties: List[etree.Element] = super().generate_properties()
        if self.penColor is not None:
            properties.append(PenColor(*self.penColor).to_xml())
        if self.penStyle is not None or self.penColor is not None:
            properties.append(PenStyle(style=self.penStyle).to_xml())
        if self.penWidth is not None:
            properties.append(PenWidth(width=self.penWidth).to_xml())
        if self.brushColor is not None:
            properties.append(Brush(*self.brushColor, fill=self.brushFill).to_xml())
        if self.brushFill is None:
            properties.append(TransparentBackground().to_xml())
        if self.rotation is not None:
            properties.append(Rotation("rotation", self.rotation).to_xml())
        return properties


class PageHeader:
    def create_page_header(self, edm_parser, scrollable=False):
        ui_element = ET.Element("ui", attrib={"version": "4.0"})

        class_element = ET.SubElement(ui_element, "class")
        class_element.text = "QWidget"

        main_widget = ET.SubElement(
            ui_element,
            "widget",
            attrib={
                "class": "QWidget",
                "name": "Form",
            },
        )

        geometry = ET.SubElement(main_widget, "property", attrib={"name": "geometry"})
        rect = ET.SubElement(geometry, "rect")
        ET.SubElement(rect, "x").text = "0"
        ET.SubElement(rect, "y").text = "0"
        if scrollable:  # Setting max values for the screen to be initially
            ET.SubElement(rect, "width").text = str(min(edm_parser.ui.width, 120))
            ET.SubElement(rect, "height").text = str(min(edm_parser.ui.height, 80))
        else:
            ET.SubElement(rect, "width").text = str(edm_parser.ui.width)
            ET.SubElement(rect, "height").text = str(edm_parser.ui.height)

        window_title = ET.SubElement(main_widget, "property", attrib={"name": "windowTitle"})
        title_string = ET.SubElement(window_title, "string")
        title_string.text = "PyDM Screen"

        screen_properties: dict[str, str] = edm_parser.ui.properties
        self.add_screen_properties(main_widget, screen_properties)

        if scrollable:
            print("Creating scrollable PyDM window")
            layout = ET.SubElement(main_widget, "layout", attrib={"class": "QVBoxLayout", "name": "verticalLayout"})
            layout_item = ET.SubElement(layout, "item")
            scroll_area = ET.SubElement(layout_item, "widget", attrib={"class": "QScrollArea", "name": "scrollArea"})

        screen_properties: dict[str, str] = edm_parser.ui.properties
        self.add_screen_properties(main_widget, screen_properties)

        screen_properties: dict[str, str] = edm_parser.ui.properties
        self.add_screen_properties(main_widget, screen_properties)

        screen_properties: dict[str, str] = edm_parser.ui.properties
        self.add_screen_properties(main_widget, screen_properties)

        screen_properties: dict[str, str] = edm_parser.ui.properties
        self.add_screen_properties(main_widget, screen_properties)

        screen_properties: dict[str, str] = edm_parser.ui.properties
        self.add_screen_properties(main_widget, screen_properties)

        if scrollable:
            print("Creating scrollable PyDM window")
            layout = ET.SubElement(main_widget, "layout", attrib={"class": "QVBoxLayout", "name": "verticalLayout"})
            layout_item = ET.SubElement(layout, "item")
            scroll_area = ET.SubElement(layout_item, "widget", attrib={"class": "QScrollArea", "name": "scrollArea"})

            sa_geometry = ET.SubElement(scroll_area, "property", attrib={"name": "geometry"})
            sa_rect = ET.SubElement(sa_geometry, "rect")
            ET.SubElement(sa_rect, "x").text = "0"
            ET.SubElement(sa_rect, "y").text = "0"
            ET.SubElement(sa_rect, "width").text = str(edm_parser.ui.width)
            ET.SubElement(sa_rect, "height").text = str(edm_parser.ui.height)
            widget_resizable = ET.SubElement(scroll_area, "property", attrib={"name": "widgetResizable"})
            ET.SubElement(widget_resizable, "bool").text = "false"

            scroll_contents = ET.SubElement(
                scroll_area, "widget", attrib={"class": "QWidget", "name": "scrollAreaWidgetContents"}
            )
            sc_geometry = ET.SubElement(scroll_contents, "property", attrib={"name": "geometry"})
            sc_rect = ET.SubElement(sc_geometry, "rect")
            ET.SubElement(sc_rect, "x").text = "0"
            ET.SubElement(sc_rect, "y").text = "0"
            ET.SubElement(sc_rect, "width").text = str(edm_parser.ui.width)
            ET.SubElement(sc_rect, "height").text = str(edm_parser.ui.height)

            central_widget = ET.SubElement(
                scroll_contents,
                "widget",
                attrib={
                    "class": "QWidget",
                    "name": "centralwidget",
                },
            )
        else:
            central_widget = ET.SubElement(
                main_widget,
                "widget",
                attrib={
                    "class": "QWidget",
                    "name": "centralwidget",
                },
            )

        return ui_element, central_widget

    """def add_screen_properties(self, main_widget: ET.Element, properties: dict[str, Any]) -> None:
        if "bgColor" in properties:
            style_prop = ET.SubElement(main_widget, "property", attrib={"name": "styleSheet"})
            style_string = ET.SubElement(style_prop, "string")
            style_string.text = f"#Form {{ background-color: rgba{properties['bgColor']} }}"  # commented code adds bg to all child widgets but for now, this is fine
            # TODO: There is a bug that the background does not show up normally but does in designer"""

    def add_screen_properties(self, main_widget: ET, properties: dict[str, Any]) -> None:
        if "bgColor" in properties:
            style_prop = ET.SubElement(main_widget, "property", attrib={"name": "styleSheet"})
            style_string = ET.SubElement(style_prop, "string")
            style_string.text = f"background-color: rgba{properties['bgColor']}"<|MERGE_RESOLUTION|>--- conflicted
+++ resolved
@@ -22,11 +22,8 @@
 
     secretId: str = None
 
-<<<<<<< HEAD
     secretId: str = None
 
-=======
->>>>>>> 861858ec
     def to_xml(self) -> ET.Element:
         """
         Convert the object to an XML element.
@@ -76,10 +73,7 @@
     name: Optional[str] = None
     count: ClassVar[int] = 1
     secretId: str = None
-<<<<<<< HEAD
     secretId: str = None
-=======
->>>>>>> 861858ec
 
     def __post_init__(self) -> None:
         """
@@ -174,10 +168,7 @@
     """
 
     family: Optional[str] = None
-<<<<<<< HEAD
     family: Optional[str] = None
-=======
->>>>>>> 861858ec
     pointsize: Optional[int] = None
     weight: Optional[int] = None
     bold: Optional[bool] = None
@@ -197,12 +188,9 @@
         if self.family is not None:
             family_tag: etree.Element = etree.SubElement(font, "family")
             family_tag.text = str(self.family)
-<<<<<<< HEAD
         if self.family is not None:
             family_tag: etree.Element = etree.SubElement(font, "family")
             family_tag.text = str(self.family)
-=======
->>>>>>> 861858ec
         if self.pointsize is not None:
             pointsize_tag: etree.Element = etree.SubElement(font, "pointsize")
             pointsize_tag.text = str(self.pointsize)
@@ -387,11 +375,8 @@
         string_tag: etree.Element = etree.SubElement(prop, "string")
         if isinstance(self.string, list):
             raise TypeError(f"Element <{self.string}> has list as .text: {self.string}")
-<<<<<<< HEAD
         if isinstance(self.string, list):
             raise TypeError(f"Element <{self.string}> has list as .text: {self.string}")
-=======
->>>>>>> 861858ec
         string_tag.text = self.string
         return prop
 
@@ -596,13 +581,8 @@
         return prop
 
 
-<<<<<<< HEAD
 """ @ dataclass
 
-=======
-"""@dataclass
-class StyleSheet(XMLConvertible):
->>>>>>> 861858ec
 
 class StyleSheet(XMLConvertible):
     lines: List[str]
@@ -612,7 +592,6 @@
         string_elem: etree.Element = etree.SubElement(top, "string", attrib={"notr": "true"})
         string_elem.text = "\n".join(self.lines)
         return top
-"""
 
 """
 
@@ -689,13 +668,10 @@
             set_tag.text = "Qt::AlignHCenter|Qt::AlignVCenter"
         else:
             set_tag.text = f"Qt::Align{self.alignment.capitalize()}|Qt::AlignVCenter"
-<<<<<<< HEAD
         if self.alignment == "center":
             set_tag.text = "Qt::AlignHCenter|Qt::AlignVCenter"
         else:
             set_tag.text = f"Qt::Align{self.alignment.capitalize()}|Qt::AlignVCenter"
-=======
->>>>>>> 861858ec
         return prop
 
 
@@ -864,11 +840,7 @@
 @dataclass
 class MultiRule(XMLConvertible):
     rule_type: str
-<<<<<<< HEAD
     rule_list: Optional[List[RuleArguments]] = None
-=======
-    rule_list: Optional[List[Tuple[str, str, bool, bool, int, int]]] = None
->>>>>>> 861858ec
     hide_on_disconnect_channel: Optional[str] = None
     initial_value: Optional[bool] = True  # TODO: set to false to fix the extra enumbutton
     notes: Optional[str] = ""
@@ -879,11 +851,8 @@
         if self.rule_list is not None:
             for i, rule in enumerate(self.rule_list):
                 rule_type, channel, initial_value, show_on_true, visMin, visMax = rule
-<<<<<<< HEAD
                 print(rule_type, channel, show_on_true)
                 breakpoint()
-=======
->>>>>>> 861858ec
                 channel_list.append(f'{{"channel": "{channel}", "trigger": true, "use_enum": false}}')
                 expression_list.append(self.get_expression(i, show_on_true, visMin, visMax))
         if self.hide_on_disconnect_channel is not None:
@@ -926,11 +895,7 @@
 
 @dataclass
 class Rules(XMLConvertible):
-<<<<<<< HEAD
     rules: List[RuleArguments]
-=======
-    rules: List[Tuple[str, str, bool, bool, int, int]]
->>>>>>> 861858ec
     hide_on_disconnect_channel: Optional[str] = None
 
     def to_xml(self):
@@ -952,37 +917,14 @@
         bool_rule_types = ["Visible", "Enable"]
         rule_variables = {key: [] for key in bool_rule_types}
         for rule in self.rules:
-<<<<<<< HEAD
             if rule.rule_type in rule_variables:
                 rule_variables[rule.rule_type].append(rule)
-=======
-            if rule[0] in rule_variables:
-                rule_variables[rule[0]].append(rule)
->>>>>>> 861858ec
         for rule_name in rule_variables.keys():  # removes repeated tuples
             rule_variables[rule_name] = list(set(rule_variables[rule_name]))
         return rule_variables
 
 
 @dataclass
-<<<<<<< HEAD
-=======
-class RGBAStyleSheet(XMLConvertible):
-    red: int
-    green: int
-    blue: int
-    alpha: int = 255
-
-    def to_xml(self):
-        style = f"color: rgba({self.red}, {self.green}, {self.blue}, {round(self.alpha / 255, 2)}); background-color: transparent;"
-        prop = ET.Element("property", {"name": "styleSheet"})
-        string_elem = ET.SubElement(prop, "string")
-        string_elem.text = style
-        return prop
-
-
-@dataclass
->>>>>>> 861858ec
 class StyleSheet(XMLConvertible):
     """
     Represents a stylesheet for a widget.
@@ -996,11 +938,7 @@
     styles: Dict[str, Any]
 
     def _format_value(self, key: str, value: Any) -> str:
-<<<<<<< HEAD
         if isinstance(value, RGBA) and key in ("color", "background-color"):
-=======
-        if isinstance(value, tuple) and key in ("color", "background-color"):
->>>>>>> 861858ec
             r, g, b, *a = value
             alpha = a[0] if a else 1.0
             return f"{key}: rgba({r}, {g}, {b}, {round(alpha, 2)});"
@@ -1056,7 +994,6 @@
 class Curves(XMLConvertible):
     x_channel: Optional[str] = None
     y_channel: Optional[str] = None
-<<<<<<< HEAD
     plotColor: Optional[RGBA] = None
 
 
@@ -1073,9 +1010,6 @@
         string_elem = ET.SubElement(prop, "string")
         string_elem.text = style
         return prop
-=======
-    plotColor: Optional[Tuple[int, int, int, int]] = None
->>>>>>> 861858ec
 
 
 @dataclass
@@ -1454,7 +1388,6 @@
         if self.visPvList is not None:
             for elem in self.visPvList:
                 group_channel, group_min, group_max = elem
-<<<<<<< HEAD
                 self.rules.append(
                     RuleArguments("Visible", group_channel, False, self.visInvert is None, group_min, group_max)
                 )
@@ -1463,12 +1396,6 @@
             self.rules.append(
                 RuleArguments("Visible", self.visPv, False, self.visInvert is None, self.visMin, self.visMax)
             )
-=======
-                self.rules.append(("Visible", group_channel, False, self.visInvert is None, group_min, group_max))
-                # properties.append(BoolRule("Enable", elem, True, True).to_xml())
-        if self.visPv is not None:
-            self.rules.append(("Visible", self.visPv, False, self.visInvert is None, self.visMin, self.visMax))
->>>>>>> 861858ec
         properties.append(Rules(self.rules, self.hide_on_disconnect_channel).to_xml())
         return properties
 
@@ -1537,7 +1464,6 @@
 
     Attributes
     ----------
-<<<<<<< HEAD
     foreground_color : Optional[RGBA]
         RGBA color tuple for the foreground (text) color.
     background_color : Optional[RGBA]
@@ -1546,16 +1472,6 @@
 
     foreground_color: Optional[RGBA] = None
     background_color: Optional[RGBA] = None
-=======
-    foreground_color : Optional[Tuple[int, int, int, int]]
-        RGBA color tuple for the foreground (text) color.
-    background_color : Optional[Tuple[int, int, int, int]]
-        RGBA color tuple for the background color.
-    """
-
-    foreground_color: Optional[Tuple[int, int, int, int]] = None
-    background_color: Optional[Tuple[int, int, int, int]] = None
->>>>>>> 861858ec
     useDisplayBg: Optional[bool] = None
     name: Optional[str] = ""
 
@@ -1587,13 +1503,8 @@
 
 @dataclass
 class OnOffObject(Tangible):
-<<<<<<< HEAD
     on_color: Optional[RGBA] = None
     off_color: Optional[RGBA] = None
-=======
-    on_color: Optional[Tuple[int, int, int, int]] = None
-    off_color: Optional[Tuple[int, int, int, int]] = None
->>>>>>> 861858ec
 
 
 @dataclass
