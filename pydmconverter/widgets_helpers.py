from dataclasses import dataclass, field, fields
from typing import Any, ClassVar, List, Optional, Tuple, Union, Dict
import xml.etree.ElementTree as etree
from xml.etree import ElementTree as ET
from pydmconverter.custom_types import RGBA, RuleArguments

ALARM_CONTENT_DEFAULT = False
ALARM_BORDER_DEFAULT = True


class XMLConvertible:
    """
    Abstract base class for objects that can be converted to XML.

    Methods
    -------
    to_xml() -> ET.Element
        Convert the object to an XML element.
    to_string() -> str
        Return a formatted string representation of the XML element.
    """

    secretId: str = None

    secretId: str = None

    def to_xml(self) -> ET.Element:
        """
        Convert the object to an XML element.

        Returns
        -------
        ET.Element
            The XML element representation of the object.

        Raises
        ------
        NotImplementedError
            If the method is not implemented by the subclass.
        """
        raise NotImplementedError

    def to_string(self) -> str:
        """
        Convert the XML element to a formatted string.

        Returns
        -------
        str
            The formatted string representation of the XML element.
        """
        element: ET.Element = self.to_xml()
        etree.indent(element)
        return etree.tostring(element, encoding="unicode")


@dataclass
class XMLSerializableMixin(XMLConvertible):
    """
    Mixin class that provides a generic XML serialization method.

    This mixin assumes that the class has a 'name' attribute and a
    'generate_properties' method.

    Attributes
    ----------
    name : Optional[str]
        The name of the widget.
    count : ClassVar[int]
        A class variable used to generate default names.
    """

    name: Optional[str] = None
    count: ClassVar[int] = 1
    secretId: str = None
    secretId: str = None

    def __post_init__(self) -> None:
        """
        Set a default name if not provided.
        """
        if not self.name:
            self.name = f"{type(self).__name__}{type(self).count}"
        type(self).count += 1

    def generate_properties(self) -> List[etree.Element]:
        """
        Generate a list of XML property elements.
        Subclasses should override this method to add thier own custom properties.

        Returns
        -------
        List[etree.Element]
            A list of XML elements representing properties.
        """
        el: etree.Element = etree.Element("property")
        el.set("name", "base")
        el.text = "value"
        return [el]

    def to_xml(self) -> ET.Element:
        """
        Generate an XML element representing the object.

        Returns
        -------
        ET.Element
            The XML element representation of the object.

        Raises
        ------
        ValueError
            If the 'name' attribute is not set.
        """
        if not hasattr(self, "name") or not self.name:
            raise ValueError(f"The 'name' attribute must be set for {type(self).__name__}.")

        widget: ET.Element = ET.Element(
            "widget",
            attrib={
                "class": type(self).__name__,
                "name": self.name,
            },
        )

        properties: List[etree.Element] = self.generate_properties()
        for prop in properties:
            widget.append(prop)

        additional_properties: List[etree.Element] = (
            self.get_additional_properties() if hasattr(self, "get_additional_properties") else []
        )
        for prop in additional_properties:
            if widget.find(prop.tag) is None:
                widget.append(prop)

        return widget

    def get_additional_properties(self) -> List[ET.Element]:
        """
        Provide additional XML properties for the object.
        Hook method for subclasses to provide additional XML properties.
        Subclasses can override this method to add custom properties.

        Returns
        -------
        List[ET.Element]
            A list of additional XML elements representing properties.
        """
        return []


@dataclass
class Font(XMLConvertible):
    """
    Represents font properties for a widget.

    Attributes
    ----------
    pointsize : Optional[int]
        The size of the font.
    weight : Optional[int]
        The weight of the font.
    bold : Optional[bool]
        Whether the font is bold.
    italic : Optional[bool]
        Whether the font is italic.
    """

    family: Optional[str] = None
    family: Optional[str] = None
    pointsize: Optional[int] = None
    weight: Optional[int] = None
    bold: Optional[bool] = None
    italic: Optional[bool] = None

    def to_xml(self) -> etree.Element:
        """
        Convert the font properties to an XML element.

        Returns
        -------
        etree.Element
            The XML element representing the font.
        """
        prop: etree.Element = etree.Element("property", attrib={"name": "font"})
        font: etree.Element = etree.SubElement(prop, "font")
        if self.family is not None:
            family_tag: etree.Element = etree.SubElement(font, "family")
            family_tag.text = str(self.family)
        if self.family is not None:
            family_tag: etree.Element = etree.SubElement(font, "family")
            family_tag.text = str(self.family)
        if self.pointsize is not None:
            pointsize_tag: etree.Element = etree.SubElement(font, "pointsize")
            pointsize_tag.text = str(self.pointsize)
        if self.weight is not None:
            weight_tag: etree.Element = etree.SubElement(font, "weight")
            weight_tag.text = str(self.weight)
        if self.bold is not None:
            bold_tag: etree.Element = etree.SubElement(font, "bold")
            bold_tag.text = "true" if self.bold else "false"
        if self.italic is not None:
            italic_tag: etree.Element = etree.SubElement(font, "italic")
            italic_tag.text = "true" if self.italic else "false"
        return prop


@dataclass
class Size(XMLConvertible):
    """
    Represents a size property for a widget.

    Attributes
    ----------
    name : str
        The name of the property.
    width : str
        The width value.
    height : str
        The height value.
    """

    name: str
    width: str
    height: str

    def to_xml(self) -> etree.Element:
        """
        Convert the size properties to an XML element.

        Returns
        -------
        etree.Element
            The XML element representing the size.
        """
        top: etree.Element = etree.Element("property", attrib={"name": self.name})
        size_elem: etree.Element = etree.SubElement(top, "size")
        width_elem: etree.Element = etree.SubElement(size_elem, "width")
        width_elem.text = self.width
        height_elem: etree.Element = etree.SubElement(size_elem, "height")
        height_elem.text = self.height
        return top


@dataclass
class SizePolicy(XMLConvertible):
    """
    Represents the size policy for a widget.

    Attributes
    ----------
    hsizetype : str
        The horizontal size type.
    vsizetype : str
        The vertical size type.
    """

    hsizetype: str
    vsizetype: str

    def to_xml(self) -> etree.Element:
        """
        Convert the size policy to an XML element.

        Returns
        -------
        etree.Element
            The XML element representing the size policy.
        """
        top: etree.Element = etree.Element("property", attrib={"name": "sizePolicy"})
        sizePolicy_elem: etree.Element = etree.SubElement(
            top,
            "sizepolicy",
            attrib={
                "hsizetype": self.hsizetype,
                "vsizetype": self.vsizetype,
            },
        )
        horstretch: etree.Element = etree.SubElement(sizePolicy_elem, "horstretch")
        horstretch.text = "0"
        verstretch: etree.Element = etree.SubElement(sizePolicy_elem, "verstretch")
        verstretch.text = "0"
        return top


@dataclass
class Bool(XMLConvertible):
    """
    Represents a boolean property.

    Attributes
    ----------
    name : str
        The name of the property.
    value : bool
        The boolean value.
    """

    name: str
    value: bool

    def to_xml(self) -> etree.Element:
        """
        Convert the boolean property to an XML element.

        Returns
        -------
        etree.Element
            The XML element representing the boolean.
        """
        prop: etree.Element = etree.Element("property", attrib={"name": self.name, "stdset": "0"})
        bool_tag: etree.Element = etree.SubElement(prop, "bool")
        bool_tag.text = "true" if self.value else "false"
        return prop


@dataclass
class Int(XMLConvertible):
    """
    Represents an integer property.

    Attributes
    ----------
    name : str
        The name of the property.
    value : int
        The integer value.
    """

    name: str
    value: int = 0

    def to_xml(self) -> etree.Element:
        """
        Convert the integer property to an XML element.

        Returns
        -------
        etree.Element
            The XML element representing the integer.
        """
        prop: etree.Element = etree.Element("property", attrib={"name": self.name, "stdset": "0"})
        int_tag: etree.Element = etree.SubElement(prop, "number")
        int_tag.text = str(self.value)
        return prop


@dataclass
class Str(XMLConvertible):
    """
    Represents a string property.

    Attributes
    ----------
    name : str
        The name of the property.
    string : str
        The string value.
    """

    name: str
    string: str

    def to_xml(self) -> etree.Element:
        """
        Convert the string property to an XML element.

        Returns
        -------
        etree.Element
            The XML element representing the string.
        """
        prop: etree.Element = etree.Element("property", attrib={"name": self.name, "stdset": "0"})
        string_tag: etree.Element = etree.SubElement(prop, "string")
        if isinstance(self.string, list):
            raise TypeError(f"Element <{self.string}> has list as .text: {self.string}")
        if isinstance(self.string, list):
            raise TypeError(f"Element <{self.string}> has list as .text: {self.string}")
        string_tag.text = self.string
        return prop


@dataclass
class StringList(XMLConvertible):
    name: str
    items: List[str]

    def to_xml(self) -> etree.Element:
        prop = etree.Element("property", attrib={"name": self.name, "stdset": "0"})
        stringlist = etree.SubElement(prop, "stringlist")

        for item in self.items:
            if not isinstance(item, str):
                raise TypeError(f"Expected string in StringList.items, got {type(item)}: {item}")
            string_el = etree.SubElement(stringlist, "string")
            string_el.text = item
            # print(item)
            # breakpoint()
            # string_el.text = self.escape_for_stringlist(item)
        return prop

    def escape_for_stringlist(self, s: str) -> str:
        return s.replace("&", "&amp;").replace('"', "&quot;").replace("<", "&lt;").replace(">", "&gt;")


@dataclass
class Enum(XMLConvertible):
    """
    Represents an enumeration property.

    Attributes
    ----------
    name : str
        The name of the property.
    value : str
        The enum value.
    """

    name: str
    value: str

    def to_xml(self) -> etree.Element:
        """
        Convert the enum property to an XML element.

        Returns
        -------
        etree.Element
            The XML element representing the enum.
        """
        prop: etree.Element = etree.Element("property", attrib={"name": self.name, "stdset": "0"})
        enum_elem: etree.Element = etree.SubElement(prop, "enum")
        enum_elem.text = self.value
        return prop


@dataclass
class PyDMRule(XMLConvertible):
    """
    Represents a PyDM rule for a widget.

    Attributes
    ----------
    name : str
        The name of the rule.
    rule_property : str
        The property the rule affects.
    expression : str
        The expression for the rule.
    channel : str
        The channel associated with the rule.
    initial_value : Any, optional
        The initial value for the rule.
    """

    name: str
    rule_property: str
    expression: str
    channel: str
    initial_value: Any = None

    def to_xml(self) -> etree.Element:
        """
        Convert the PyDM rule to an XML element.

        Returns
        -------
        etree.Element
            The XML element representing the rule.
        """
        prop: etree.Element = etree.Element("property", attrib={"name": "rules", "stdset": "0"})
        rules_struct: list[dict[str, Any]] = [
            {
                "name": self.name,
                "property": self.rule_property,
                "initialValue": self.initial_value,
                "expression": self.expression,
                "channel": [
                    {
                        "channel": self.channel,
                        "trigger": True,
                        "use_enum": False,
                    },
                ],
            },
        ]
        rules: etree.Element = etree.SubElement(prop, "rules")
        rules.text = str(rules_struct)
        return prop


class Layout:
    """
    Represents a layout configuration for widgets.

    This is a placeholder class for layout-related properties.
    """

    pass


@dataclass
class Text(XMLConvertible):
    """
    Represents a text property for a widget.

    Attributes
    ----------
    name : str
        The name of the text property.
    string : str
        The text content.
    """

    name: str
    string: str

    def to_xml(self) -> ET.Element:
        """
        Convert the text property to an XML element.

        Returns
        -------
        ET.Element
            The XML element representing the text.
        """
        prop: ET.Element = ET.Element("property", attrib={"name": self.name})
        string_tag: ET.Element = ET.SubElement(prop, "string")
        string_tag.text = self.string
        return prop


@dataclass
class Channel(XMLConvertible):
    """
    Represents a channel property for a widget.

    Attributes
    ----------
    channel : str
        The channel name.
    """

    channel: str

    def to_xml(self) -> etree.Element:
        """
        Convert the channel property to an XML element.

        Returns
        -------
        etree.Element
            The XML element representing the channel.
        """
        prop: etree.Element = etree.Element("property", attrib={"name": "channel", "stdset": "0"})
        string_elem: etree.Element = etree.SubElement(prop, "string")
        string_elem.text = self.channel
        return prop


@dataclass
class PyDMToolTip(XMLConvertible):
    """
    Represents a tooltip for a PyDM widget.

    Attributes
    ----------
    PyDMToolTip : str
        The tooltip text.
    """

    PyDMToolTip: str

    def to_xml(self) -> etree.Element:
        """
        Convert the tooltip to an XML element.

        Returns
        -------
        etree.Element
            The XML element representing the tooltip.
        """
        prop: etree.Element = etree.Element("property", attrib={"name": "PyDMToolTip", "stdset": "0"})
        string_elem: etree.Element = etree.SubElement(prop, "string")
        string_elem.text = self.PyDMToolTip
        return prop


""" @ dataclass


class StyleSheet(XMLConvertible):
    lines: List[str]

    def to_xml(self) -> etree.Element:
        top: etree.Element = etree.Element("property", attrib={"name": "styleSheet"})
        string_elem: etree.Element = etree.SubElement(top, "string", attrib={"notr": "true"})
        string_elem.text = "\n".join(self.lines)
        return top

"""


@dataclass
class CustomWidget(XMLConvertible):
    """
    Represents a custom widget configuration.

    Attributes
    ----------
    cls : str
        The class name of the custom widget.
    base : str
        The base class that this widget extends.
    header : str
        The header file for the widget.
    container : str, optional
        The container information (default is an empty string).
    """

    cls: str
    base: str
    header: str
    container: str = ""

    def to_xml(self) -> etree.Element:
        """
        Convert the custom widget configuration to an XML element.

        Returns
        -------
        etree.Element
            The XML element representing the custom widget.
        """
        top: etree.Element = etree.Element("customwidget")
        cls_elem: etree.Element = etree.SubElement(top, "class")
        cls_elem.text = self.cls
        extends: etree.Element = etree.SubElement(top, "extends")
        extends.text = self.base
        header_elem: etree.Element = etree.SubElement(top, "header")
        header_elem.text = self.header
        if self.container:
            container_elem: etree.Element = etree.SubElement(top, "container")
            container_elem.text = self.container
        return top


@dataclass
class Alignment(XMLConvertible):
    """
    Represents alignment properties for a widget.

    Attributes
    ----------
    alignment : str
        The alignment value (e.g., 'left', 'center').
    """

    alignment: str

    def to_xml(self) -> etree.Element:
        """
        Convert the alignment property to an XML element.

        Returns
        -------
        etree.Element
            The XML element representing the alignment.
        """
        prop: etree.Element = etree.Element("property", attrib={"name": "alignment"})
        set_tag: etree.Element = etree.SubElement(prop, "set")
        if self.alignment == "center":
            set_tag.text = "Qt::AlignHCenter|Qt::AlignVCenter"
        else:
            set_tag.text = f"Qt::Align{self.alignment.capitalize()}|Qt::AlignVCenter"
        if self.alignment == "center":
            set_tag.text = "Qt::AlignHCenter|Qt::AlignVCenter"
        else:
            set_tag.text = f"Qt::Align{self.alignment.capitalize()}|Qt::AlignVCenter"
        return prop


@dataclass
class TextFormat(XMLConvertible):
    """
    Represents text format properties for a widget.

    Attributes
    ----------
    text_format : str
        The text format value.
    """

    text_format: str

    def to_xml(self) -> etree.Element:
        """
        Convert the text format property to an XML element.

        Returns
        -------
        etree.Element
            The XML element representing the text format.
        """
        prop: etree.Element = etree.Element("property", attrib={"name": "textFormat"})
        set_tag: etree.Element = etree.SubElement(prop, "enum")
        set_tag.text = f"Qt::{self.text_format.capitalize()}"
        return prop


@dataclass
class Geometry(XMLConvertible):
    """
    Represents geometry properties for a widget.

    Attributes
    ----------
    x : Union[int, str]
        The x-coordinate.
    y : Union[int, str]
        The y-coordinate.
    width : Union[int, str]
        The width of the widget.
    height : Union[int, str]
        The height of the widget.
    """

    x: Union[int, str]
    y: Union[int, str]
    width: Union[int, str]
    height: Union[int, str]

    def to_xml(self) -> etree.Element:
        """
        Convert the geometry properties to an XML element.

        Returns
        -------
        etree.Element
            The XML element representing the geometry.
        """
        prop: etree.Element = etree.Element("property", attrib={"name": "geometry"})
        rect: etree.Element = etree.SubElement(prop, "rect")

        for field_def in fields(self):
            value = getattr(self, field_def.name)
            elem: etree.Element = etree.SubElement(rect, field_def.name)

            if value is None:
                default_values = {"x": 0, "y": 0, "width": 100, "height": 100}
                value = default_values.get(field_def.name, 0)
            else:
                try:
                    if isinstance(value, str) and "." in value:
                        value = int(float(value))
                    else:
                        value = int(value)
                except (ValueError, TypeError):
                    default_values = {"x": 0, "y": 0, "width": 100, "height": 100}
                    value = default_values.get(field_def.name, 0)

            elem.text = str(value)
        return prop


@dataclass
class Color(XMLConvertible):
    """
    Represents a color.

    Attributes
    ----------
    red : int
        The red component (0-255).
    green : int
        The green component (0-255).
    blue : int
        The blue component (0-255).
    alpha : int, optional
        The alpha component (0-255), default is 255.
    """

    red: int
    green: int
    blue: int
    alpha: int = 255

    def to_xml(self) -> etree.Element:
        """
        Convert the color to an XML element.

        Returns
        -------
        etree.Element
            The XML element representing the color.
        """
        color_elem: etree.Element = etree.Element("color", attrib={"alpha": str(self.alpha)})
        red_elem: etree.Element = etree.SubElement(color_elem, "red")
        red_elem.text = str(self.red)
        green_elem: etree.Element = etree.SubElement(color_elem, "green")
        green_elem.text = str(self.green)
        blue_elem: etree.Element = etree.SubElement(color_elem, "blue")
        blue_elem.text = str(self.blue)
        return color_elem


@dataclass
class BoolRule(XMLConvertible):
    rule_type: str
    channel: str
    initial_value: Optional[bool] = True
    show_on_true: Optional[bool] = True
    visMin: Optional[int] = None
    visMax: Optional[int] = None
    notes: Optional[str] = ""

    def to_string(self):
        if self.visMin is not None and self.visMax is not None:
            show_on_true_string = f"True if float(ch[0]) >= {self.visMin} and float(ch[0]) < {self.visMax} else False"
            show_on_false_string = f"False if float(ch[0]) >= {self.visMin} and float(ch[0]) < {self.visMax} else True"
        else:
            show_on_true_string = "True if ch[0]==1 else False"
            show_on_false_string = "True if ch[0]!=1 else False"
        expression = show_on_true_string if self.show_on_true else show_on_false_string

        output_string = (
            "{"
            f'"name": "{self.rule_type}_{self.channel}", '
            f'"property": "{self.rule_type}", '
            f'"initial_value": "{self.initial_value}", '
            f'"expression": "{expression}", '
            '"channels": ['
            "{"
            f'"channel": "{self.channel}", '
            '"trigger": true, '
            '"use_enum": false'
            "}"
            "], "
            '"notes": "{self.notes}"'
            "}"
        )
        return output_string


@dataclass
class MultiRule(XMLConvertible):
    rule_type: str
    rule_list: Optional[List[RuleArguments]] = None
    hide_on_disconnect_channel: Optional[str] = None
    initial_value: Optional[bool] = False  # TODO: set to false to fix the extra enumbutton
    notes: Optional[str] = ""

    def to_string(self):
        channel_list = []
        expression_list = []
        if self.rule_list is not None:
            for i, rule in enumerate(self.rule_list):
                rule_type, channel, initial_value, show_on_true, visMin, visMax = rule
                # use_enum = "type=enum" in channel
                # str_enum = str(use_enum).lower()
                replacement_init = None
                if channel.startswith("loc://") and "init=${" in channel:
                    replacement_init = channel[channel.find("init=") + len("init=") :]
                    replacement_init = replacement_init[: replacement_init.find("}") + 1]
                channel_list.append(f'{{"channel": "{channel}", "trigger": true, "use_enum": false}}')
                expression_list.append(self.get_expression(i, show_on_true, visMin, visMax, replacement_init))
        if self.hide_on_disconnect_channel is not None:
            new_index = len(self.rule_list)
            replacement_init = None
            if self.hide_on_disconnect_channel.startswith("loc://") and "init=${" in self.hide_on_disconnect_channel:
                replacement_init = self.hide_on_disconnect_channel[
                    self.hide_on_disconnect_channel.find("init=") + len("init=") :
                ]
                replacement_init = replacement_init[: replacement_init.find("}") + 1]
            expression_list.append(self.get_hide_on_disconnect_expression(new_index, replacement_init))
            # use_enum = "type=enum" in self.hide_on_disconnect_channel
            # str_enum = str(use_enum).lower()
            channel_list.append(
                f'{{"channel": "{self.hide_on_disconnect_channel}", "trigger": true, "use_enum": false}}'
            )
        if not expression_list:
            return ""
        expression_str = "(" + ") and (".join(expression_list) + ")"

        output_string = (
            "{"
            f'"name": "{self.rule_type}", '
            f'"property": "{self.rule_type}", '
            f'"initial_value": "false", '
            # f'"initial_value": "{self.hide_on_disconnect_channel is None}", '
            f'"expression": "{expression_str}", '
            f'"channels": [{", ".join(channel_list)}], '
            f'"notes": "{self.notes}"'
            "}"
        )
        return output_string

    def get_expression(self, index, show_on_true, visMin, visMax, init):  # TODO: Can clean up with fstrings
        """
        if init:
           ch = init
        else:
          ch = f"ch[{index}]"
        """
        ch = f"ch[{index}]"

        if visMin is not None and visMax is not None:
            # show_on_true_string = f"True if float({ch}) >= {visMin} and float({ch}) < {visMax} else False"
            # show_on_false_string = f"False if float({ch}) >= {visMin} and float({ch}) < {visMax} else True"
            show_on_true_string = f"float({ch}) >= {visMin} and float({ch}) < {visMax}"
            show_on_false_string = f"float({ch}) >= {visMin} and float({ch}) < {visMax}"
        else:
            # show_on_true_string = f"True if {ch}==1 else False"
            # show_on_false_string = f"True if {ch}!=1 else False"
            show_on_true_string = f"{ch}==1"
            show_on_false_string = f"{ch}!=1"  # TODO: maybe need to change from specifically 1 (== 0 or != 0)?

        return show_on_true_string if show_on_true else show_on_false_string

    def get_hide_on_disconnect_expression(self, index, init):
        """
        if init:
           ch = init
        else:
          ch = f"ch[{index}]"
        """
        ch = f"ch[{index}]"

        return f"{ch} is not None"
        # return f"bool({ch})"


@dataclass
class Rules(XMLConvertible):
    rules: List[RuleArguments]
    hide_on_disconnect_channel: Optional[str] = None

    def to_xml(self):
        # bool_rule_types = set(["Visible", "Enable"])
        rule_list = []
        rule_variables = self.group_by_rules()

        for rule_type, rule_var_list in rule_variables.items():
            if rule_var_list:
                rule_string = MultiRule(rule_type, rule_var_list, self.hide_on_disconnect_channel).to_string()
                rule_list.append(rule_string)
            elif rule_type == "Visible":
                rule_string = MultiRule(rule_type, [], self.hide_on_disconnect_channel).to_string()
                rule_list.append(rule_string)
        output_string = f"[{', '.join(rule_list)}]"
        return Str("rules", output_string).to_xml()

    def group_by_rules(self):
        bool_rule_types = ["Visible", "Enable"]
        rule_variables = {key: [] for key in bool_rule_types}
        for rule in self.rules:
            if rule.rule_type in rule_variables:
                rule_variables[rule.rule_type].append(rule)
        for rule_name in rule_variables.keys():  # removes repeated tuples
            rule_variables[rule_name] = list(set(rule_variables[rule_name]))
        return rule_variables


@dataclass
class StyleSheet(XMLConvertible):
    """
    Represents a stylesheet for a widget.

    Attributes
    ----------
    lines : List[str]
        A list of stylesheet lines.
    """

    styles: Dict[str, Any]

    def _format_value(self, key: str, value: Any) -> str:
        if isinstance(value, RGBA) and key in ("color", "background-color"):
            r, g, b, *a = value
            alpha = a[0] if a else 1.0
            return f"{key}: rgba({r}, {g}, {b}, {round(alpha, 2)});"
        return f"{key}: {value};"

    def to_style_string(self) -> str:
        return " ".join(self._format_value(k, v) for k, v in self.styles.items())

    def to_xml(self) -> etree.Element:
        """
        Convert the stylesheet to an XML element.

        Returns
        -------
        etree.Element
            The XML element representing the stylesheet.
        """
        prop = ET.Element("property", {"name": "styleSheet"})
        string_elem = ET.SubElement(prop, "string")
        style_str: str = self.to_style_string()
        if "background-color" not in self.styles:
            style_str += "background-color: none;"
        string_elem.text = style_str
        return prop


@dataclass
class RGBABackgroundSheet(XMLConvertible):  # eventually combine with rgbastylesheet
    red: int
    green: int
    blue: int
    alpha: int = 255

    def to_xml(self):
        style = f"background-color: rgba({self.red}, {self.green}, {self.blue}, {round(self.alpha / 255, 2)});"
        prop = ET.Element("property", {"name": "styleSheet"})
        string_elem = ET.SubElement(prop, "string")
        string_elem.text = style
        return prop


@dataclass
class TransparentBackground(XMLConvertible):
    def to_xml(self):
        style = "background-color: transparent;"
        prop = ET.Element("property", {"name": "styleSheet"})
        string_elem = ET.SubElement(prop, "string")
        string_elem.text = style
        return prop


@dataclass
class Curves(XMLConvertible):
    x_channel: Optional[str] = None
    y_channel: Optional[str] = None
    plotColor: Optional[RGBA] = None


@dataclass
class RGBAStyleSheet(XMLConvertible):
    red: int
    green: int
    blue: int
    alpha: int = 255

    def to_xml(self):
        style = f"color: rgba({self.red}, {self.green}, {self.blue}, {round(self.alpha / 255, 2)}); background-color: transparent;"
        prop = ET.Element("property", {"name": "styleSheet"})
        string_elem = ET.SubElement(prop, "string")
        string_elem.text = style
        return prop


@dataclass
class PixMap(XMLConvertible):
    """
    Represents an image widget.

    Attributes
    ----------
    filename : str
        The filename of the imported image.
    """

    filename: str

    def to_xml(self) -> etree.Element:
        """
        Convert the filename property to an XML element.

        Returns
        -------
        etree.Element
            The XML element representing the image.
        """
        prop: etree.Element = etree.Element("property", attrib={"name": "pixmap"})
        pixmap_tag: etree.Element = etree.SubElement(prop, "pixmap")
        pixmap_tag.text = self.filename
        return prop


@dataclass
class PenColor(XMLConvertible):
    """
    Represents a pen color property for a widget.

    Attributes
    ----------
    red : int
        The red component.
    green : int
        The green component.
    blue : int
        The blue component.
    alpha : int, optional
        The alpha component, default is 255.
    """

    red: int
    green: int
    blue: int
    alpha: int = 255

    def to_xml(self) -> etree.Element:
        """
        Convert the pen color property to an XML element.

        Returns
        -------
        etree.Element
            The XML element representing the pen color.
        """
        prop: etree.Element = etree.Element("property", attrib={"name": "penColor", "stdset": "0"})
        color: Color = Color(self.red, self.green, self.blue, alpha=self.alpha)
        prop.append(color.to_xml())
        return prop


@dataclass
class PenStyle(XMLConvertible):
    """
    Represents a pen style property for a widget.

    Attributes
    ----------
    style : Optional[str]
        The style of the pen ('dash' for dashed, otherwise solid).
    """

    style: Optional[str] = None

    def to_xml(self) -> etree.Element:
        """
        Convert the pen style property to an XML element.

        Returns
        -------
        etree.Element
            The XML element representing the pen style.
        """
        prop: etree.Element = etree.Element("property", attrib={"name": "penStyle", "stdset": "0"})
        enum: etree.Element = etree.SubElement(prop, "enum")
        enum.text = "Qt::DashLine" if self.style == "dash" else "Qt::SolidLine"
        return prop


@dataclass
class PenWidth(XMLConvertible):
    """
    Represents a pen width property for a widget.

    Attributes
    ----------
    width : Optional[int]
        The width of the pen.
    """

    width: Optional[int] = None

    def to_xml(self) -> etree.Element:
        """
        Convert the pen width property to an XML element.

        Returns
        -------
        etree.Element
            The XML element representing the pen width.
        """
        prop: etree.Element = etree.Element("property", attrib={"name": "penWidth", "stdset": "0"})
        double_elem: etree.Element = etree.SubElement(prop, "double")
        double_elem.text = str(self.width)
        return prop


@dataclass
class Brush(XMLConvertible):
    """
    Represents a brush property for a widget.

    Attributes
    ----------
    red : int
        The red component.
    green : int
        The green component.
    blue : int
        The blue component.
    alpha : int, optional
        The alpha component, default is 255.
    fill : bool, optional
        Whether the brush is filled, default is True.
    """

    red: int
    green: int
    blue: int
    alpha: int = 255
    fill: bool = True

    def to_xml(self) -> etree.Element:
        """
        Convert the brush property to an XML element.

        Returns
        -------
        etree.Element
            The XML element representing the brush.
        """
        prop: etree.Element = etree.Element("property", attrib={"name": "brush", "stdset": "0"})
        brush_elem: etree.Element = etree.SubElement(
            prop, "brush", attrib={"brushstyle": "SolidPattern" if self.fill else "NoBrush"}
        )
        color: Color = Color(self.red, self.green, self.blue, self.alpha)
        brush_elem.append(color.to_xml())
        return prop


@dataclass
class OnOffColor(XMLConvertible):
    """
    Represents the on/offColor property for a widget.

    Attributes
    ----------
    onOff : str
        The prefix for _color (either on or off).
    red : int
        The red component.
    green : int
        The green component.
    blue : int
        The blue component.
    alpha : int, optional
        The alpha component, default is 255.
    """

    onOff: str  # TODO: Make this an enum?
    red: int
    green: int
    blue: int
    alpha: int = 255

    def to_xml(self) -> etree.Element:
        """
        Convert the onOff color property to an XML element.

        Returns
        -------
        etree.Element
            The XML element representing the on//offcolor.
        """
        prop: etree.Element = etree.Element("property", attrib={"name": f"{self.onOff}Color", "stdset": "0"})
        color: Color = Color(self.red, self.green, self.blue, alpha=self.alpha)
        prop.append(color.to_xml())
        return prop


@dataclass
class ColorObject(XMLConvertible):
    name: str
    red: int
    green: int
    blue: int
    alpha: int = 255

    def to_xml(self) -> etree.Element:
        """
        Convert the color property to an XML element.

        Returns
        -------
        etree.Element
            The XML element representing the color.
        """
        prop: etree.Element = etree.Element("property", attrib={"name": self.name, "stdset": "0"})
        color: Color = Color(self.red, self.green, self.blue, alpha=self.alpha)
        prop.append(color.to_xml())
        return prop


@dataclass
class Rotation(XMLConvertible):
    """
    Represents a rotation property for a widget.

    Attributes
    ----------
    name : str
        The name of the rotation property.
    value : float
        The rotation angle.
    """

    name: str
    value: float

    def to_xml(self) -> etree.Element:
        """
        Convert the rotation property to an XML element.

        Returns
        -------
        etree.Element
            The XML element representing the rotation.
        """
        element: etree.Element = etree.Element(self.name)
        element.text = str(self.value)
        return element


@dataclass
class Tangible(XMLSerializableMixin):
    """
    Represents a tangible widget that occupies space on a screen.

    Attributes
    ----------
    x : int
        The x-coordinate.
    y : int
        The y-coordinate.
    width : int
        The width of the widget.
    height : int
        The height of the widget.
    """

    x: int = 0
    y: int = 0
    width: int = 0
    height: int = 0
    secretId: str = None

    def generate_properties(self) -> List[etree.Element]:
        """
        Generate XML properties for the tangible widget.

        Returns
        -------
        List[etree.Element]
            A list containing the geometry property.
        """
        properties: List[etree.Element] = []
        properties.append(Geometry(self.x, self.y, self.width, self.height).to_xml())
        if self.secretId is not None:
            properties.append(Str("secretId", self.secretId))
            breakpoint()
        return properties


@dataclass
class Legible(Tangible):
    """
    Represents a widget that displays text.

    Attributes
    ----------
    text : Optional[str]
        The text to display.
    font : dict
        A dictionary containing font properties.
    alignment : Optional[str]
        The text alignment.
    """

    text: Optional[str] = None
    font: dict = field(default_factory=dict)
    alignment: Optional[str] = None

    def generate_properties(self) -> List[etree.Element]:
        """
        Generate XML properties for the legible widget.

        Returns
        -------
        List[etree.Element]
            A list containing geometry, text, font, and alignment properties.
        """
        properties: List[etree.Element] = super().generate_properties()
        if self.text is not None:
            properties.append(Text("text", self.text).to_xml())
        if self.font:
            properties.append(Font(**self.font).to_xml())
        if self.alignment is not None:
            properties.append(Alignment(self.alignment).to_xml())
        return properties


@dataclass
class Controllable(Tangible):
    """
    Represents a widget that uses an EPICS PV.

    Attributes
    ----------
    channel : Optional[str]
        The EPICS channel.
    pydm_tool_tip : Optional[str]
        The tooltip text for the widget.
    """

    channel: Optional[str] = None
    pydm_tool_tip: Optional[str] = None
    visPvList: Optional[List[Tuple[str, int, int]]] = None
    visPv: Optional[str] = None
    visInvert: Optional[bool] = None
    rules: Optional[List[str]] = field(default_factory=list)
    visMin: Optional[int] = None
    visMax: Optional[int] = None
    text = None
    hide_on_disconnect_channel: Optional[str] = None

    def generate_properties(self) -> List[etree.Element]:
        """
        Generate XML properties for the controllable widget.

        Returns
        -------
        List[etree.Element]
            A list containing geometry, channel, and tooltip properties.
        """
        properties: List[etree.Element] = super().generate_properties()
        if self.channel is not None:
            properties.append(Channel(self.channel).to_xml())
        if self.pydm_tool_tip is not None:
            properties.append(PyDMToolTip(self.pydm_tool_tip).to_xml())
        if self.visPvList is not None:
            for elem in self.visPvList:
                group_channel, group_min, group_max = elem
<<<<<<< HEAD
                self.rules.append(("Visible", group_channel, False, self.visInvert is None, group_min, group_max))
        if self.visPv is not None:
            self.rules.append(("Visible", self.visPv, False, self.visInvert is None, self.visMin, self.visMax))

        hidden_widgets = ["activextextdspclassnoedit", "activechoicebuttonclass, activextextclass", "mzxygraphclass"]
        is_hidden = False
        for elem in hidden_widgets:
            if self.name.lower().startswith(elem):
                is_hidden = True
        if not is_hidden:
            self.channel = None
        properties.append(Rules(self.rules, self.channel).to_xml())
=======
                self.rules.append(
                    RuleArguments("Visible", group_channel, False, self.visInvert is None, group_min, group_max)
                )
                # properties.append(BoolRule("Enable", elem, True, True).to_xml())
        if self.visPv is not None:
            self.rules.append(
                RuleArguments("Visible", self.visPv, False, self.visInvert is None, self.visMin, self.visMax)
            )
        properties.append(Rules(self.rules, self.hide_on_disconnect_channel).to_xml())
>>>>>>> 01a28f87
        return properties


@dataclass
class Alarmable(Controllable):
    """
    Represents a widget that changes appearance based on an EPICS alarm state.

    Attributes
    ----------
    alarm_sensitive_content : bool
        Whether the content is alarm sensitive.
    alarm_sensitive_border : bool
        Whether the border is alarm sensitive.
    """

    alarm_sensitive_content: bool = ALARM_CONTENT_DEFAULT
    alarm_sensitive_border: bool = ALARM_BORDER_DEFAULT
    useDisplayBg: Optional[bool] = None

    def generate_properties(self) -> List[etree.Element]:
        """
        Generate XML properties for the alarmable widget.

        Returns
        -------
        List[etree.Element]
            A list containing geometry, channel, tooltip, and alarm properties.
        """
        properties: List[etree.Element] = super().generate_properties()
        properties.append(Bool("alarmSensitiveContent", self.alarm_sensitive_content).to_xml())
        properties.append(Bool("alarmSensitiveBorder", self.alarm_sensitive_border).to_xml())
        if self.useDisplayBg is not None:
            properties.append(Bool("useDisplayBg", self.useDisplayBg).to_xml())
        return properties


@dataclass
class Hidable(Tangible):
    """
    Represents a widget that can be hidden.

    Attributes
    ----------
    visibility_pv : Optional[str]
        The visibility process variable.
    visibility_max : Optional[str]
        The maximum visibility value.
    visibility_min : Optional[str]
        The minimum visibility value.
    visibility_invert : bool
        Whether the visibility is inverted.
    """

    visibility_pv: Optional[str] = None
    visibility_max: Optional[str] = None
    visibility_min: Optional[str] = None
    visibility_invert: bool = False


@dataclass
class StyleSheetObject(Tangible):
    """
    A base class for UI elements that support stylesheet-based customization.

    Attributes
    ----------
    foreground_color : Optional[RGBA]
        RGBA color tuple for the foreground (text) color.
    background_color : Optional[RGBA]
        RGBA color tuple for the background color.
    """

    foreground_color: Optional[RGBA] = None
    background_color: Optional[RGBA] = None
    useDisplayBg: Optional[bool] = None
    name: Optional[str] = ""

    def generate_properties(self) -> List[ET.Element]:
        """
        Generate a list of XML property elements for this object, including
        any stylesheets derived from foreground or background color settings.

        Returns
        -------
        List[ET.Element]
            A list of XML elements representing properties, including inherited
            ones from the base class and additional style properties if specified.
        """
        properties: List[ET.Element] = super().generate_properties()

        # if self.background_color is not None or self.foreground_color is not None:
        styles: Dict[str, Any] = {}
        if self.background_color is not None and self.useDisplayBg is None:
            styles["background-color"] = self.background_color
        if self.foreground_color is not None:
            styles["color"] = self.foreground_color
        if self.name.startswith("activeMenuButtonClass") or self.name.startswith("activeMessageButtonClass"):
            styles["border"] = "1px solid black"
        properties.append(StyleSheet(styles).to_xml())

        return properties


@dataclass
class OnOffObject(Tangible):
    on_color: Optional[RGBA] = None
    off_color: Optional[RGBA] = None


@dataclass
class Drawable(Tangible):
    """
    Represents a widget that can be drawn with pen and brush properties.

    Attributes
    ----------
    penStyle : Optional[str]
        The style of the pen ('dash' for dashed, otherwise solid).
    penColor : Optional[RGBA]
        A tuple representing the pen color (red, green, blue, alpha).
    penWidth : Optional[int]
        The width of the pen.
    brushColor : Optional[RGBA]
        A tuple representing the brush color (red, green, blue, alpha).
    brushFill : Optional[bool]
        Whether the brush should fill.
    rotation : Optional[float]
        The rotation angle.
    """

    penStyle: Optional[str] = None
    penColor: Optional[RGBA] = None
    penWidth: Optional[int] = None
    brushColor: Optional[RGBA] = None
    brushFill: Optional[bool] = None
    rotation: Optional[float] = None

    def generate_properties(self) -> List[etree.Element]:
        """
        Generate XML properties for the drawable widget.

        Returns
        -------
        List[etree.Element]
            A list containing geometry, pen, brush, and rotation properties.
        """
        properties: List[etree.Element] = super().generate_properties()
        if self.penColor is not None:
            properties.append(PenColor(*self.penColor).to_xml())
        if self.penStyle is not None or self.penColor is not None:
            properties.append(PenStyle(style=self.penStyle).to_xml())
        if self.penWidth is not None:
            properties.append(PenWidth(width=self.penWidth).to_xml())
        if self.brushColor is not None:
            properties.append(Brush(*self.brushColor, fill=self.brushFill).to_xml())
        if self.brushFill is None:
            properties.append(TransparentBackground().to_xml())
        if self.rotation is not None:
            properties.append(Rotation("rotation", self.rotation).to_xml())
        return properties


class PageHeader:
    def create_page_header(self, edm_parser, scrollable=False):
        ui_element = ET.Element("ui", attrib={"version": "4.0"})

        class_element = ET.SubElement(ui_element, "class")
        class_element.text = "QWidget"

        main_widget = ET.SubElement(
            ui_element,
            "widget",
            attrib={
                "class": "QWidget",
                "name": "Form",
            },
        )

        geometry = ET.SubElement(main_widget, "property", attrib={"name": "geometry"})
        rect = ET.SubElement(geometry, "rect")
        ET.SubElement(rect, "x").text = "0"
        ET.SubElement(rect, "y").text = "0"
        if scrollable:  # Setting max values for the screen to be initially
            ET.SubElement(rect, "width").text = str(min(edm_parser.ui.width, 120))
            ET.SubElement(rect, "height").text = str(min(edm_parser.ui.height, 80))
        else:
            ET.SubElement(rect, "width").text = str(edm_parser.ui.width)
            ET.SubElement(rect, "height").text = str(edm_parser.ui.height)

        window_title = ET.SubElement(main_widget, "property", attrib={"name": "windowTitle"})
        title_string = ET.SubElement(window_title, "string")
        title_string.text = "PyDM Screen"

        screen_properties: dict[str, str] = edm_parser.ui.properties
        self.add_screen_properties(main_widget, screen_properties)

        if scrollable:
            print("Creating scrollable PyDM window")
            layout = ET.SubElement(main_widget, "layout", attrib={"class": "QVBoxLayout", "name": "verticalLayout"})
            layout_item = ET.SubElement(layout, "item")
            scroll_area = ET.SubElement(layout_item, "widget", attrib={"class": "QScrollArea", "name": "scrollArea"})

        screen_properties: dict[str, str] = edm_parser.ui.properties
        self.add_screen_properties(main_widget, screen_properties)

        screen_properties: dict[str, str] = edm_parser.ui.properties
        self.add_screen_properties(main_widget, screen_properties)

        screen_properties: dict[str, str] = edm_parser.ui.properties
        self.add_screen_properties(main_widget, screen_properties)

        screen_properties: dict[str, str] = edm_parser.ui.properties
        self.add_screen_properties(main_widget, screen_properties)

        screen_properties: dict[str, str] = edm_parser.ui.properties
        self.add_screen_properties(main_widget, screen_properties)

        if scrollable:
            print("Creating scrollable PyDM window")
            layout = ET.SubElement(main_widget, "layout", attrib={"class": "QVBoxLayout", "name": "verticalLayout"})
            layout_item = ET.SubElement(layout, "item")
            scroll_area = ET.SubElement(layout_item, "widget", attrib={"class": "QScrollArea", "name": "scrollArea"})

            sa_geometry = ET.SubElement(scroll_area, "property", attrib={"name": "geometry"})
            sa_rect = ET.SubElement(sa_geometry, "rect")
            ET.SubElement(sa_rect, "x").text = "0"
            ET.SubElement(sa_rect, "y").text = "0"
            ET.SubElement(sa_rect, "width").text = str(edm_parser.ui.width)
            ET.SubElement(sa_rect, "height").text = str(edm_parser.ui.height)
            widget_resizable = ET.SubElement(scroll_area, "property", attrib={"name": "widgetResizable"})
            ET.SubElement(widget_resizable, "bool").text = "false"

            scroll_contents = ET.SubElement(
                scroll_area, "widget", attrib={"class": "QWidget", "name": "scrollAreaWidgetContents"}
            )
            sc_geometry = ET.SubElement(scroll_contents, "property", attrib={"name": "geometry"})
            sc_rect = ET.SubElement(sc_geometry, "rect")
            ET.SubElement(sc_rect, "x").text = "0"
            ET.SubElement(sc_rect, "y").text = "0"
            ET.SubElement(sc_rect, "width").text = str(edm_parser.ui.width)
            ET.SubElement(sc_rect, "height").text = str(edm_parser.ui.height)

            central_widget = ET.SubElement(
                scroll_contents,
                "widget",
                attrib={
                    "class": "QWidget",
                    "name": "centralwidget",
                },
            )
        else:
            central_widget = ET.SubElement(
                main_widget,
                "widget",
                attrib={
                    "class": "QWidget",
                    "name": "centralwidget",
                },
            )

        return ui_element, central_widget

    """def add_screen_properties(self, main_widget: ET.Element, properties: dict[str, Any]) -> None:
        if "bgColor" in properties:
            style_prop = ET.SubElement(main_widget, "property", attrib={"name": "styleSheet"})
            style_string = ET.SubElement(style_prop, "string")
            style_string.text = f"#Form {{ background-color: rgba{properties['bgColor']} }}"  # commented code adds bg to all child widgets but for now, this is fine
            # TODO: There is a bug that the background does not show up normally but does in designer"""

    def add_screen_properties(self, main_widget: ET, properties: dict[str, Any]) -> None:
        if "bgColor" in properties:
            style_prop = ET.SubElement(main_widget, "property", attrib={"name": "styleSheet"})
            style_string = ET.SubElement(style_prop, "string")
            style_string.text = f"background-color: rgba{properties['bgColor']}"<|MERGE_RESOLUTION|>--- conflicted
+++ resolved
@@ -1426,10 +1426,9 @@
         if self.visPvList is not None:
             for elem in self.visPvList:
                 group_channel, group_min, group_max = elem
-<<<<<<< HEAD
-                self.rules.append(("Visible", group_channel, False, self.visInvert is None, group_min, group_max))
+                self.rules.append(RuleArguments("Visible", group_channel, False, self.visInvert is None, group_min, group_max))
         if self.visPv is not None:
-            self.rules.append(("Visible", self.visPv, False, self.visInvert is None, self.visMin, self.visMax))
+            self.rules.append(RuleArguments("Visible", self.visPv, False, self.visInvert is None, self.visMin, self.visMax))
 
         hidden_widgets = ["activextextdspclassnoedit", "activechoicebuttonclass, activextextclass", "mzxygraphclass"]
         is_hidden = False
@@ -1439,7 +1438,6 @@
         if not is_hidden:
             self.channel = None
         properties.append(Rules(self.rules, self.channel).to_xml())
-=======
                 self.rules.append(
                     RuleArguments("Visible", group_channel, False, self.visInvert is None, group_min, group_max)
                 )
@@ -1449,7 +1447,6 @@
                 RuleArguments("Visible", self.visPv, False, self.visInvert is None, self.visMin, self.visMax)
             )
         properties.append(Rules(self.rules, self.hide_on_disconnect_channel).to_xml())
->>>>>>> 01a28f87
         return properties
 
 
