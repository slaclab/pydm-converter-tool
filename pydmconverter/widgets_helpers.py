--- conflicted
+++ resolved
@@ -857,15 +857,12 @@
         if self.rule_list is not None:
             for i, rule in enumerate(self.rule_list):
                 rule_type, channel, initial_value, show_on_true, visMin, visMax = rule
-<<<<<<< HEAD
                 # use_enum = "type=enum" in channel
                 # str_enum = str(use_enum).lower()
                 replacement_init = None
                 if channel.startswith("loc://") and "init=${" in channel:
                     replacement_init = channel[channel.find("init=") + len("init=") :]
                     replacement_init = replacement_init[: replacement_init.find("}") + 1]
-=======
->>>>>>> 01a28f87
                 channel_list.append(f'{{"channel": "{channel}", "trigger": true, "use_enum": false}}')
                 expression_list.append(self.get_expression(i, show_on_true, visMin, visMax, replacement_init))
         if self.hide_on_disconnect_channel is not None:
@@ -1036,8 +1033,6 @@
     x_channel: Optional[str] = None
     y_channel: Optional[str] = None
     plotColor: Optional[RGBA] = None
-
-
 @dataclass
 class RGBAStyleSheet(XMLConvertible):
     red: int
@@ -1434,16 +1429,11 @@
                 self.rules.append(
                     RuleArguments("Visible", group_channel, False, self.visInvert is None, group_min, group_max)
                 )
-<<<<<<< HEAD
-=======
                 # properties.append(BoolRule("Enable", elem, True, True).to_xml())
->>>>>>> 01a28f87
         if self.visPv is not None:
             self.rules.append(
                 RuleArguments("Visible", self.visPv, False, self.visInvert is None, self.visMin, self.visMax)
             )
-<<<<<<< HEAD
-
         hidden_widgets = ["activextextdspclassnoedit", "activechoicebuttonclass, activextextclass", "mzxygraphclass"]
         is_hidden = False
 
@@ -1457,9 +1447,6 @@
         else:
             hidden_channel = None
         properties.append(Rules(self.rules, hidden_channel).to_xml())
-=======
-        properties.append(Rules(self.rules, self.hide_on_disconnect_channel).to_xml())
->>>>>>> 01a28f87
         return properties
 
 
@@ -1663,8 +1650,6 @@
             layout_item = ET.SubElement(layout, "item")
             scroll_area = ET.SubElement(layout_item, "widget", attrib={"class": "QScrollArea", "name": "scrollArea"})
 
-<<<<<<< HEAD
-=======
         screen_properties: dict[str, str] = edm_parser.ui.properties
         self.add_screen_properties(main_widget, screen_properties)
 
@@ -1686,7 +1671,6 @@
             layout_item = ET.SubElement(layout, "item")
             scroll_area = ET.SubElement(layout_item, "widget", attrib={"class": "QScrollArea", "name": "scrollArea"})
 
->>>>>>> 01a28f87
             sa_geometry = ET.SubElement(scroll_area, "property", attrib={"name": "geometry"})
             sa_rect = ET.SubElement(sa_geometry, "rect")
             ET.SubElement(sa_rect, "x").text = "0"
