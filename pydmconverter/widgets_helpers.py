from dataclasses import dataclass, field, fields
from typing import Any, ClassVar, List, Optional, Tuple, Union, Dict
import xml.etree.ElementTree as etree
from xml.etree import ElementTree as ET
from pydmconverter.types import RGBA, RuleArguments

ALARM_CONTENT_DEFAULT = False
ALARM_BORDER_DEFAULT = True


class XMLConvertible:
    """
    Abstract base class for objects that can be converted to XML.

    Methods
    -------
    to_xml() -> ET.Element
        Convert the object to an XML element.
    to_string() -> str
        Return a formatted string representation of the XML element.
    """

    secretId: str = None

    def to_xml(self) -> ET.Element:
        """
        Convert the object to an XML element.

        Returns
        -------
        ET.Element
            The XML element representation of the object.

        Raises
        ------
        NotImplementedError
            If the method is not implemented by the subclass.
        """
        raise NotImplementedError

    def to_string(self) -> str:
        """
        Convert the XML element to a formatted string.

        Returns
        -------
        str
            The formatted string representation of the XML element.
        """
        element: ET.Element = self.to_xml()
        etree.indent(element)
        return etree.tostring(element, encoding="unicode")


@dataclass
class XMLSerializableMixin(XMLConvertible):
    """
    Mixin class that provides a generic XML serialization method.

    This mixin assumes that the class has a 'name' attribute and a
    'generate_properties' method.

    Attributes
    ----------
    name : Optional[str]
        The name of the widget.
    count : ClassVar[int]
        A class variable used to generate default names.
    """

    name: Optional[str] = None
    count: ClassVar[int] = 1
    secretId: str = None

    def __post_init__(self) -> None:
        """
        Set a default name if not provided.
        """
        if not self.name:
            self.name = f"{type(self).__name__}{type(self).count}"
        type(self).count += 1

    def generate_properties(self) -> List[etree.Element]:
        """
        Generate a list of XML property elements.
        Subclasses should override this method to add thier own custom properties.

        Returns
        -------
        List[etree.Element]
            A list of XML elements representing properties.
        """
        el: etree.Element = etree.Element("property")
        el.set("name", "base")
        el.text = "value"
        return [el]

    def to_xml(self) -> ET.Element:
        """
        Generate an XML element representing the object.

        Returns
        -------
        ET.Element
            The XML element representation of the object.

        Raises
        ------
        ValueError
            If the 'name' attribute is not set.
        """
        if not hasattr(self, "name") or not self.name:
            raise ValueError(f"The 'name' attribute must be set for {type(self).__name__}.")

        widget: ET.Element = ET.Element(
            "widget",
            attrib={
                "class": type(self).__name__,
                "name": self.name,
            },
        )

        properties: List[etree.Element] = self.generate_properties()
        for prop in properties:
            widget.append(prop)

        additional_properties: List[etree.Element] = (
            self.get_additional_properties() if hasattr(self, "get_additional_properties") else []
        )
        for prop in additional_properties:
            if widget.find(prop.tag) is None:
                widget.append(prop)

        return widget

    def get_additional_properties(self) -> List[ET.Element]:
        """
        Provide additional XML properties for the object.
        Hook method for subclasses to provide additional XML properties.
        Subclasses can override this method to add custom properties.

        Returns
        -------
        List[ET.Element]
            A list of additional XML elements representing properties.
        """
        return []


@dataclass
class Font(XMLConvertible):
    """
    Represents font properties for a widget.

    Attributes
    ----------
    pointsize : Optional[int]
        The size of the font.
    weight : Optional[int]
        The weight of the font.
    bold : Optional[bool]
        Whether the font is bold.
    italic : Optional[bool]
        Whether the font is italic.
    """

    family: Optional[str] = None
    pointsize: Optional[int] = None
    weight: Optional[int] = None
    bold: Optional[bool] = None
    italic: Optional[bool] = None

    def to_xml(self) -> etree.Element:
        """
        Convert the font properties to an XML element.

        Returns
        -------
        etree.Element
            The XML element representing the font.
        """
        prop: etree.Element = etree.Element("property", attrib={"name": "font"})
        font: etree.Element = etree.SubElement(prop, "font")
        if self.family is not None:
            family_tag: etree.Element = etree.SubElement(font, "family")
            family_tag.text = str(self.family)
        if self.pointsize is not None:
            pointsize_tag: etree.Element = etree.SubElement(font, "pointsize")
            pointsize_tag.text = str(self.pointsize)
        if self.weight is not None:
            weight_tag: etree.Element = etree.SubElement(font, "weight")
            weight_tag.text = str(self.weight)
        if self.bold is not None:
            bold_tag: etree.Element = etree.SubElement(font, "bold")
            bold_tag.text = "true" if self.bold else "false"
        if self.italic is not None:
            italic_tag: etree.Element = etree.SubElement(font, "italic")
            italic_tag.text = "true" if self.italic else "false"
        return prop


@dataclass
class Size(XMLConvertible):
    """
    Represents a size property for a widget.

    Attributes
    ----------
    name : str
        The name of the property.
    width : str
        The width value.
    height : str
        The height value.
    """

    name: str
    width: str
    height: str

    def to_xml(self) -> etree.Element:
        """
        Convert the size properties to an XML element.

        Returns
        -------
        etree.Element
            The XML element representing the size.
        """
        top: etree.Element = etree.Element("property", attrib={"name": self.name})
        size_elem: etree.Element = etree.SubElement(top, "size")
        width_elem: etree.Element = etree.SubElement(size_elem, "width")
        width_elem.text = self.width
        height_elem: etree.Element = etree.SubElement(size_elem, "height")
        height_elem.text = self.height
        return top


@dataclass
class SizePolicy(XMLConvertible):
    """
    Represents the size policy for a widget.

    Attributes
    ----------
    hsizetype : str
        The horizontal size type.
    vsizetype : str
        The vertical size type.
    """

    hsizetype: str
    vsizetype: str

    def to_xml(self) -> etree.Element:
        """
        Convert the size policy to an XML element.

        Returns
        -------
        etree.Element
            The XML element representing the size policy.
        """
        top: etree.Element = etree.Element("property", attrib={"name": "sizePolicy"})
        sizePolicy_elem: etree.Element = etree.SubElement(
            top,
            "sizepolicy",
            attrib={
                "hsizetype": self.hsizetype,
                "vsizetype": self.vsizetype,
            },
        )
        horstretch: etree.Element = etree.SubElement(sizePolicy_elem, "horstretch")
        horstretch.text = "0"
        verstretch: etree.Element = etree.SubElement(sizePolicy_elem, "verstretch")
        verstretch.text = "0"
        return top


@dataclass
class Bool(XMLConvertible):
    """
    Represents a boolean property.

    Attributes
    ----------
    name : str
        The name of the property.
    value : bool
        The boolean value.
    """

    name: str
    value: bool

    def to_xml(self) -> etree.Element:
        """
        Convert the boolean property to an XML element.

        Returns
        -------
        etree.Element
            The XML element representing the boolean.
        """
        prop: etree.Element = etree.Element("property", attrib={"name": self.name, "stdset": "0"})
        bool_tag: etree.Element = etree.SubElement(prop, "bool")
        bool_tag.text = "true" if self.value else "false"
        return prop


@dataclass
class Int(XMLConvertible):
    """
    Represents an integer property.

    Attributes
    ----------
    name : str
        The name of the property.
    value : int
        The integer value.
    """

    name: str
    value: int = 0

    def to_xml(self) -> etree.Element:
        """
        Convert the integer property to an XML element.

        Returns
        -------
        etree.Element
            The XML element representing the integer.
        """
        prop: etree.Element = etree.Element("property", attrib={"name": self.name, "stdset": "0"})
        int_tag: etree.Element = etree.SubElement(prop, "number")
        int_tag.text = str(self.value)
        return prop


@dataclass
class Str(XMLConvertible):
    """
    Represents a string property.

    Attributes
    ----------
    name : str
        The name of the property.
    string : str
        The string value.
    """

    name: str
    string: str

    def to_xml(self) -> etree.Element:
        """
        Convert the string property to an XML element.

        Returns
        -------
        etree.Element
            The XML element representing the string.
        """
        prop: etree.Element = etree.Element("property", attrib={"name": self.name, "stdset": "0"})
        string_tag: etree.Element = etree.SubElement(prop, "string")
        if isinstance(self.string, list):
            raise TypeError(f"Element <{self.string}> has list as .text: {self.string}")
        string_tag.text = self.string
        return prop


@dataclass
class StringList(XMLConvertible):
    name: str
    items: List[str]

    def to_xml(self) -> etree.Element:
        prop = etree.Element("property", attrib={"name": self.name, "stdset": "0"})
        stringlist = etree.SubElement(prop, "stringlist")

        for item in self.items:
            if not isinstance(item, str):
                raise TypeError(f"Expected string in StringList.items, got {type(item)}: {item}")
            string_el = etree.SubElement(stringlist, "string")
            string_el.text = item
        return prop


@dataclass
class Enum(XMLConvertible):
    """
    Represents an enumeration property.

    Attributes
    ----------
    name : str
        The name of the property.
    value : str
        The enum value.
    """

    name: str
    value: str

    def to_xml(self) -> etree.Element:
        """
        Convert the enum property to an XML element.

        Returns
        -------
        etree.Element
            The XML element representing the enum.
        """
        prop: etree.Element = etree.Element("property", attrib={"name": self.name, "stdset": "0"})
        enum_elem: etree.Element = etree.SubElement(prop, "enum")
        enum_elem.text = self.value
        return prop


@dataclass
class PyDMRule(XMLConvertible):
    """
    Represents a PyDM rule for a widget.

    Attributes
    ----------
    name : str
        The name of the rule.
    rule_property : str
        The property the rule affects.
    expression : str
        The expression for the rule.
    channel : str
        The channel associated with the rule.
    initial_value : Any, optional
        The initial value for the rule.
    """

    name: str
    rule_property: str
    expression: str
    channel: str
    initial_value: Any = None

    def to_xml(self) -> etree.Element:
        """
        Convert the PyDM rule to an XML element.

        Returns
        -------
        etree.Element
            The XML element representing the rule.
        """
        prop: etree.Element = etree.Element("property", attrib={"name": "rules", "stdset": "0"})
        rules_struct: list[dict[str, Any]] = [
            {
                "name": self.name,
                "property": self.rule_property,
                "initialValue": self.initial_value,
                "expression": self.expression,
                "channel": [
                    {
                        "channel": self.channel,
                        "trigger": True,
                        "use_enum": False,
                    },
                ],
            },
        ]
        rules: etree.Element = etree.SubElement(prop, "rules")
        rules.text = str(rules_struct)
        return prop


class Layout:
    """
    Represents a layout configuration for widgets.

    This is a placeholder class for layout-related properties.
    """

    pass


@dataclass
class Text(XMLConvertible):
    """
    Represents a text property for a widget.

    Attributes
    ----------
    name : str
        The name of the text property.
    string : str
        The text content.
    """

    name: str
    string: str

    def to_xml(self) -> ET.Element:
        """
        Convert the text property to an XML element.

        Returns
        -------
        ET.Element
            The XML element representing the text.
        """
        prop: ET.Element = ET.Element("property", attrib={"name": self.name})
        string_tag: ET.Element = ET.SubElement(prop, "string")
        string_tag.text = self.string
        return prop


@dataclass
class Channel(XMLConvertible):
    """
    Represents a channel property for a widget.

    Attributes
    ----------
    channel : str
        The channel name.
    """

    channel: str

    def to_xml(self) -> etree.Element:
        """
        Convert the channel property to an XML element.

        Returns
        -------
        etree.Element
            The XML element representing the channel.
        """
        prop: etree.Element = etree.Element("property", attrib={"name": "channel", "stdset": "0"})
        string_elem: etree.Element = etree.SubElement(prop, "string")
        string_elem.text = self.channel
        return prop


@dataclass
class PyDMToolTip(XMLConvertible):
    """
    Represents a tooltip for a PyDM widget.

    Attributes
    ----------
    PyDMToolTip : str
        The tooltip text.
    """

    PyDMToolTip: str

    def to_xml(self) -> etree.Element:
        """
        Convert the tooltip to an XML element.

        Returns
        -------
        etree.Element
            The XML element representing the tooltip.
        """
        prop: etree.Element = etree.Element("property", attrib={"name": "PyDMToolTip", "stdset": "0"})
        string_elem: etree.Element = etree.SubElement(prop, "string")
        string_elem.text = self.PyDMToolTip
        return prop


"""@dataclass
class StyleSheet(XMLConvertible):

    lines: List[str]

    def to_xml(self) -> etree.Element:
        top: etree.Element = etree.Element("property", attrib={"name": "styleSheet"})
        string_elem: etree.Element = etree.SubElement(top, "string", attrib={"notr": "true"})
        string_elem.text = "\n".join(self.lines)
        return top
"""


@dataclass
class CustomWidget(XMLConvertible):
    """
    Represents a custom widget configuration.

    Attributes
    ----------
    cls : str
        The class name of the custom widget.
    base : str
        The base class that this widget extends.
    header : str
        The header file for the widget.
    container : str, optional
        The container information (default is an empty string).
    """

    cls: str
    base: str
    header: str
    container: str = ""

    def to_xml(self) -> etree.Element:
        """
        Convert the custom widget configuration to an XML element.

        Returns
        -------
        etree.Element
            The XML element representing the custom widget.
        """
        top: etree.Element = etree.Element("customwidget")
        cls_elem: etree.Element = etree.SubElement(top, "class")
        cls_elem.text = self.cls
        extends: etree.Element = etree.SubElement(top, "extends")
        extends.text = self.base
        header_elem: etree.Element = etree.SubElement(top, "header")
        header_elem.text = self.header
        if self.container:
            container_elem: etree.Element = etree.SubElement(top, "container")
            container_elem.text = self.container
        return top


@dataclass
class Alignment(XMLConvertible):
    """
    Represents alignment properties for a widget.

    Attributes
    ----------
    alignment : str
        The alignment value (e.g., 'left', 'center').
    """

    alignment: str

    def to_xml(self) -> etree.Element:
        """
        Convert the alignment property to an XML element.

        Returns
        -------
        etree.Element
            The XML element representing the alignment.
        """
        prop: etree.Element = etree.Element("property", attrib={"name": "alignment"})
        set_tag: etree.Element = etree.SubElement(prop, "set")
        if self.alignment == "center":
            set_tag.text = "Qt::AlignHCenter|Qt::AlignVCenter"
        else:
            set_tag.text = f"Qt::Align{self.alignment.capitalize()}|Qt::AlignVCenter"
        return prop


@dataclass
class TextFormat(XMLConvertible):
    """
    Represents text format properties for a widget.

    Attributes
    ----------
    text_format : str
        The text format value.
    """

    text_format: str

    def to_xml(self) -> etree.Element:
        """
        Convert the text format property to an XML element.

        Returns
        -------
        etree.Element
            The XML element representing the text format.
        """
        prop: etree.Element = etree.Element("property", attrib={"name": "textFormat"})
        set_tag: etree.Element = etree.SubElement(prop, "enum")
        set_tag.text = f"Qt::{self.text_format.capitalize()}"
        return prop


@dataclass
class Geometry(XMLConvertible):
    """
    Represents geometry properties for a widget.

    Attributes
    ----------
    x : Union[int, str]
        The x-coordinate.
    y : Union[int, str]
        The y-coordinate.
    width : Union[int, str]
        The width of the widget.
    height : Union[int, str]
        The height of the widget.
    """

    x: Union[int, str]
    y: Union[int, str]
    width: Union[int, str]
    height: Union[int, str]

    def to_xml(self) -> etree.Element:
        """
        Convert the geometry properties to an XML element.

        Returns
        -------
        etree.Element
            The XML element representing the geometry.
        """
        prop: etree.Element = etree.Element("property", attrib={"name": "geometry"})
        rect: etree.Element = etree.SubElement(prop, "rect")

        for field_def in fields(self):
            value = getattr(self, field_def.name)
            elem: etree.Element = etree.SubElement(rect, field_def.name)

            if value is None:
                default_values = {"x": 0, "y": 0, "width": 100, "height": 100}
                value = default_values.get(field_def.name, 0)
            else:
                try:
                    if isinstance(value, str) and "." in value:
                        value = int(float(value))
                    else:
                        value = int(value)
                except (ValueError, TypeError):
                    default_values = {"x": 0, "y": 0, "width": 100, "height": 100}
                    value = default_values.get(field_def.name, 0)

            elem.text = str(value)
        return prop


@dataclass
class Color(XMLConvertible):
    """
    Represents a color.

    Attributes
    ----------
    red : int
        The red component (0-255).
    green : int
        The green component (0-255).
    blue : int
        The blue component (0-255).
    alpha : int, optional
        The alpha component (0-255), default is 255.
    """

    red: int
    green: int
    blue: int
    alpha: int = 255

    def to_xml(self) -> etree.Element:
        """
        Convert the color to an XML element.

        Returns
        -------
        etree.Element
            The XML element representing the color.
        """
        color_elem: etree.Element = etree.Element("color", attrib={"alpha": str(self.alpha)})
        red_elem: etree.Element = etree.SubElement(color_elem, "red")
        red_elem.text = str(self.red)
        green_elem: etree.Element = etree.SubElement(color_elem, "green")
        green_elem.text = str(self.green)
        blue_elem: etree.Element = etree.SubElement(color_elem, "blue")
        blue_elem.text = str(self.blue)
        return color_elem


@dataclass
class BoolRule(XMLConvertible):
    rule_type: str
    channel: str
    initial_value: Optional[bool] = True
    show_on_true: Optional[bool] = True
    visMin: Optional[int] = None
    visMax: Optional[int] = None
    notes: Optional[str] = ""

    def to_string(self):
        if self.visMin is not None and self.visMax is not None:
            show_on_true_string = f"True if float(ch[0]) >= {self.visMin} and float(ch[0]) < {self.visMax} else False"
            show_on_false_string = f"False if float(ch[0]) >= {self.visMin} and float(ch[0]) < {self.visMax} else True"
        else:
            show_on_true_string = "True if ch[0]==1 else False"
            show_on_false_string = "True if ch[0]!=1 else False"
        expression = show_on_true_string if self.show_on_true else show_on_false_string

        output_string = (
            "{"
            f'"name": "{self.rule_type}_{self.channel}", '
            f'"property": "{self.rule_type}", '
            f'"initial_value": "{self.initial_value}", '
            f'"expression": "{expression}", '
            '"channels": ['
            "{"
            f'"channel": "{self.channel}", '
            '"trigger": true, '
            '"use_enum": false'
            "}"
            "], "
            '"notes": "{self.notes}"'
            "}"
        )
        return output_string


@dataclass
class MultiRule(XMLConvertible):
    rule_type: str
    rule_list: Optional[List[RuleArguments]] = None
    hide_on_disconnect_channel: Optional[str] = None
    initial_value: Optional[bool] = True  # TODO: set to false to fix the extra enumbutton
    notes: Optional[str] = ""

    def to_string(self):
        channel_list = []
        expression_list = []
        if self.rule_list is not None:
            for i, rule in enumerate(self.rule_list):
                rule_type, channel, initial_value, show_on_true, visMin, visMax = rule
                print(rule_type, channel, show_on_true)
                breakpoint()
                channel_list.append(f'{{"channel": "{channel}", "trigger": true, "use_enum": false}}')
                expression_list.append(self.get_expression(i, show_on_true, visMin, visMax))
        if self.hide_on_disconnect_channel is not None:
            new_index = len(self.rule_list)
            expression_list.append(self.get_hide_on_disconnect_expression(new_index))
            channel_list.append(
                f'{{"channel": "{self.hide_on_disconnect_channel}", "trigger": true, "use_enum": false}}'
            )
        if not expression_list:
            return ""
        expression_str = "(" + ") and (".join(expression_list) + ")"

        output_string = (
            "{"
            f'"name": "{self.rule_type}", '
            f'"property": "{self.rule_type}", '
            f'"initial_value": "{self.initial_value}", '
            f'"expression": "{expression_str}", '
            f'"channels": [{", ".join(channel_list)}], '
            f'"notes": "{self.notes}"'
            "}"
        )
        return output_string

    def get_expression(self, index, show_on_true, visMin, visMax):  # TODO: Can clean up with fstrings
        ch = f"ch[{index}]"
        if visMin is not None and visMax is not None:
            show_on_true_string = f"True if float({ch}) >= {visMin} and float({ch}) < {visMax} else False"
            show_on_false_string = f"False if float({ch}) >= {visMin} and float({ch}) < {visMax} else True"
        else:
            show_on_true_string = f"True if {ch}==1 else False"
            show_on_false_string = f"True if {ch}!=1 else False"

        return show_on_true_string if show_on_true else show_on_false_string

    def get_hide_on_disconnect_expression(self, index):
        ch = f"ch[{index}]"
        return f"(True if {ch} is not None else False)"


@dataclass
class Rules(XMLConvertible):
    rules: List[RuleArguments]
    hide_on_disconnect_channel: Optional[str] = None

    def to_xml(self):
        # bool_rule_types = set(["Visible", "Enable"])
        rule_list = []
        rule_variables = self.group_by_rules()

        for rule_type, rule_var_list in rule_variables.items():
            if rule_var_list:
                rule_string = MultiRule(rule_type, rule_var_list, self.hide_on_disconnect_channel).to_string()
                rule_list.append(rule_string)
            elif rule_type == "Visible":
                rule_string = MultiRule(rule_type, [], self.hide_on_disconnect_channel).to_string()
                rule_list.append(rule_string)
        output_string = f"[{', '.join(rule_list)}]"
        return Str("rules", output_string).to_xml()

    def group_by_rules(self):
        bool_rule_types = ["Visible", "Enable"]
        rule_variables = {key: [] for key in bool_rule_types}
        for rule in self.rules:
            if rule.rule_type in rule_variables:
                rule_variables[rule.rule_type].append(rule)
        for rule_name in rule_variables.keys():  # removes repeated tuples
            rule_variables[rule_name] = list(set(rule_variables[rule_name]))
        return rule_variables


@dataclass
class RGBAStyleSheet(XMLConvertible):
    red: int
    green: int
    blue: int
    alpha: int = 255

    def to_xml(self):
        style = f"color: rgba({self.red}, {self.green}, {self.blue}, {round(self.alpha / 255, 2)}); background-color: transparent;"
        prop = ET.Element("property", {"name": "styleSheet"})
        string_elem = ET.SubElement(prop, "string")
        string_elem.text = style
        return prop


@dataclass
class StyleSheet(XMLConvertible):
    """
    Represents a stylesheet for a widget.

    Attributes
    ----------
    lines : List[str]
        A list of stylesheet lines.
    """

    styles: Dict[str, Any]

    def _format_value(self, key: str, value: Any) -> str:
        if isinstance(value, RGBA) and key in ("color", "background-color"):
            r, g, b, *a = value
            alpha = a[0] if a else 1.0
            return f"{key}: rgba({r}, {g}, {b}, {round(alpha, 2)});"
        return f"{key}: {value};"

    def to_style_string(self) -> str:
        return " ".join(self._format_value(k, v) for k, v in self.styles.items())

    def to_xml(self) -> etree.Element:
        """
        Convert the stylesheet to an XML element.

        Returns
        -------
        etree.Element
            The XML element representing the stylesheet.
        """
        prop = ET.Element("property", {"name": "styleSheet"})
        string_elem = ET.SubElement(prop, "string")
        style_str: str = self.to_style_string()
        if "background-color" not in self.styles:
            style_str += "background-color: none;"
        string_elem.text = style_str
        return prop


@dataclass
class RGBABackgroundSheet(XMLConvertible):  # eventually combine with rgbastylesheet
    red: int
    green: int
    blue: int
    alpha: int = 255

    def to_xml(self):
        style = f"background-color: rgba({self.red}, {self.green}, {self.blue}, {round(self.alpha / 255, 2)});"
        prop = ET.Element("property", {"name": "styleSheet"})
        string_elem = ET.SubElement(prop, "string")
        string_elem.text = style
        return prop


@dataclass
class TransparentBackground(XMLConvertible):
    def to_xml(self):
        style = "background-color: transparent;"
        prop = ET.Element("property", {"name": "styleSheet"})
        string_elem = ET.SubElement(prop, "string")
        string_elem.text = style
        return prop


@dataclass
class Curves(XMLConvertible):
    x_channel: Optional[str] = None
    y_channel: Optional[str] = None
    plotColor: Optional[RGBA] = None


@dataclass
class PixMap(XMLConvertible):
    """
    Represents an image widget.

    Attributes
    ----------
    filename : str
        The filename of the imported image.
    """

    filename: str

    def to_xml(self) -> etree.Element:
        """
        Convert the filename property to an XML element.

        Returns
        -------
        etree.Element
            The XML element representing the image.
        """
        prop: etree.Element = etree.Element("property", attrib={"name": "pixmap"})
        pixmap_tag: etree.Element = etree.SubElement(prop, "pixmap")
        pixmap_tag.text = self.filename
        return prop


@dataclass
class PenColor(XMLConvertible):
    """
    Represents a pen color property for a widget.

    Attributes
    ----------
    red : int
        The red component.
    green : int
        The green component.
    blue : int
        The blue component.
    alpha : int, optional
        The alpha component, default is 255.
    """

    red: int
    green: int
    blue: int
    alpha: int = 255

    def to_xml(self) -> etree.Element:
        """
        Convert the pen color property to an XML element.

        Returns
        -------
        etree.Element
            The XML element representing the pen color.
        """
        prop: etree.Element = etree.Element("property", attrib={"name": "penColor", "stdset": "0"})
        color: Color = Color(self.red, self.green, self.blue, alpha=self.alpha)
        prop.append(color.to_xml())
        return prop


@dataclass
class PenStyle(XMLConvertible):
    """
    Represents a pen style property for a widget.

    Attributes
    ----------
    style : Optional[str]
        The style of the pen ('dash' for dashed, otherwise solid).
    """

    style: Optional[str] = None

    def to_xml(self) -> etree.Element:
        """
        Convert the pen style property to an XML element.

        Returns
        -------
        etree.Element
            The XML element representing the pen style.
        """
        prop: etree.Element = etree.Element("property", attrib={"name": "penStyle", "stdset": "0"})
        enum: etree.Element = etree.SubElement(prop, "enum")
        enum.text = "Qt::DashLine" if self.style == "dash" else "Qt::SolidLine"
        return prop


@dataclass
class PenWidth(XMLConvertible):
    """
    Represents a pen width property for a widget.

    Attributes
    ----------
    width : Optional[int]
        The width of the pen.
    """

    width: Optional[int] = None

    def to_xml(self) -> etree.Element:
        """
        Convert the pen width property to an XML element.

        Returns
        -------
        etree.Element
            The XML element representing the pen width.
        """
        prop: etree.Element = etree.Element("property", attrib={"name": "penWidth", "stdset": "0"})
        double_elem: etree.Element = etree.SubElement(prop, "double")
        double_elem.text = str(self.width)
        return prop


@dataclass
class Brush(XMLConvertible):
    """
    Represents a brush property for a widget.

    Attributes
    ----------
    red : int
        The red component.
    green : int
        The green component.
    blue : int
        The blue component.
    alpha : int, optional
        The alpha component, default is 255.
    fill : bool, optional
        Whether the brush is filled, default is True.
    """

    red: int
    green: int
    blue: int
    alpha: int = 255
    fill: bool = True

    def to_xml(self) -> etree.Element:
        """
        Convert the brush property to an XML element.

        Returns
        -------
        etree.Element
            The XML element representing the brush.
        """
        prop: etree.Element = etree.Element("property", attrib={"name": "brush", "stdset": "0"})
        brush_elem: etree.Element = etree.SubElement(
            prop, "brush", attrib={"brushstyle": "SolidPattern" if self.fill else "NoBrush"}
        )
        color: Color = Color(self.red, self.green, self.blue, self.alpha)
        brush_elem.append(color.to_xml())
        return prop


@dataclass
class OnOffColor(XMLConvertible):
    """
    Represents the on/offColor property for a widget.

    Attributes
    ----------
    onOff : str
        The prefix for _color (either on or off).
    red : int
        The red component.
    green : int
        The green component.
    blue : int
        The blue component.
    alpha : int, optional
        The alpha component, default is 255.
    """

    onOff: str  # TODO: Make this an enum?
    red: int
    green: int
    blue: int
    alpha: int = 255

    def to_xml(self) -> etree.Element:
        """
        Convert the onOff color property to an XML element.

        Returns
        -------
        etree.Element
            The XML element representing the on//offcolor.
        """
        prop: etree.Element = etree.Element("property", attrib={"name": f"{self.onOff}Color", "stdset": "0"})
        color: Color = Color(self.red, self.green, self.blue, alpha=self.alpha)
        prop.append(color.to_xml())
        return prop


@dataclass
class ColorObject(XMLConvertible):
    name: str
    red: int
    green: int
    blue: int
    alpha: int = 255

    def to_xml(self) -> etree.Element:
        """
        Convert the color property to an XML element.

        Returns
        -------
        etree.Element
            The XML element representing the color.
        """
        prop: etree.Element = etree.Element("property", attrib={"name": self.name, "stdset": "0"})
        color: Color = Color(self.red, self.green, self.blue, alpha=self.alpha)
        prop.append(color.to_xml())
        return prop


@dataclass
class Rotation(XMLConvertible):
    """
    Represents a rotation property for a widget.

    Attributes
    ----------
    name : str
        The name of the rotation property.
    value : float
        The rotation angle.
    """

    name: str
    value: float

    def to_xml(self) -> etree.Element:
        """
        Convert the rotation property to an XML element.

        Returns
        -------
        etree.Element
            The XML element representing the rotation.
        """
        element: etree.Element = etree.Element(self.name)
        element.text = str(self.value)
        return element


@dataclass
class Tangible(XMLSerializableMixin):
    """
    Represents a tangible widget that occupies space on a screen.

    Attributes
    ----------
    x : int
        The x-coordinate.
    y : int
        The y-coordinate.
    width : int
        The width of the widget.
    height : int
        The height of the widget.
    """

    x: int = 0
    y: int = 0
    width: int = 0
    height: int = 0
    secretId: str = None

    def generate_properties(self) -> List[etree.Element]:
        """
        Generate XML properties for the tangible widget.

        Returns
        -------
        List[etree.Element]
            A list containing the geometry property.
        """
        properties: List[etree.Element] = []
        properties.append(Geometry(self.x, self.y, self.width, self.height).to_xml())
        if self.secretId is not None:
            properties.append(Str("secretId", self.secretId))
            breakpoint()
        return properties


@dataclass
class Legible(Tangible):
    """
    Represents a widget that displays text.

    Attributes
    ----------
    text : Optional[str]
        The text to display.
    font : dict
        A dictionary containing font properties.
    alignment : Optional[str]
        The text alignment.
    """

    text: Optional[str] = None
    font: dict = field(default_factory=dict)
    alignment: Optional[str] = None

    def generate_properties(self) -> List[etree.Element]:
        """
        Generate XML properties for the legible widget.

        Returns
        -------
        List[etree.Element]
            A list containing geometry, text, font, and alignment properties.
        """
        properties: List[etree.Element] = super().generate_properties()
        if self.text is not None:
            properties.append(Text("text", self.text).to_xml())
        if self.font:
            properties.append(Font(**self.font).to_xml())
        if self.alignment is not None:
            properties.append(Alignment(self.alignment).to_xml())
        return properties


@dataclass
class Controllable(Tangible):
    """
    Represents a widget that uses an EPICS PV.

    Attributes
    ----------
    channel : Optional[str]
        The EPICS channel.
    pydm_tool_tip : Optional[str]
        The tooltip text for the widget.
    """

    channel: Optional[str] = None
    pydm_tool_tip: Optional[str] = None
    visPvList: Optional[List[Tuple[str, int, int]]] = None
    visPv: Optional[str] = None
    visInvert: Optional[bool] = None
    rules: Optional[List[str]] = field(default_factory=list)
    visMin: Optional[int] = None
    visMax: Optional[int] = None
    text = None
    hide_on_disconnect_channel: Optional[str] = None

    def generate_properties(self) -> List[etree.Element]:
        """
        Generate XML properties for the controllable widget.

        Returns
        -------
        List[etree.Element]
            A list containing geometry, channel, and tooltip properties.
        """
        properties: List[etree.Element] = super().generate_properties()
        if self.channel is not None:
            properties.append(Channel(self.channel).to_xml())
        if self.pydm_tool_tip is not None:
            properties.append(PyDMToolTip(self.pydm_tool_tip).to_xml())
        if self.visPvList is not None:
            for elem in self.visPvList:
                group_channel, group_min, group_max = elem
                self.rules.append(
                    RuleArguments("Visible", group_channel, True, self.visInvert is None, group_min, group_max)
                )
                # properties.append(BoolRule("Enable", elem, True, True).to_xml())
        if self.visPv is not None:
            self.rules.append(
                RuleArguments("Visible", self.visPv, True, self.visInvert is None, self.visMin, self.visMax)
            )
        properties.append(Rules(self.rules, self.hide_on_disconnect_channel).to_xml())
        return properties


@dataclass
class Alarmable(Controllable):
    """
    Represents a widget that changes appearance based on an EPICS alarm state.

    Attributes
    ----------
    alarm_sensitive_content : bool
        Whether the content is alarm sensitive.
    alarm_sensitive_border : bool
        Whether the border is alarm sensitive.
    """

    alarm_sensitive_content: bool = ALARM_CONTENT_DEFAULT
    alarm_sensitive_border: bool = ALARM_BORDER_DEFAULT
    useDisplayBg: Optional[bool] = None

    def generate_properties(self) -> List[etree.Element]:
        """
        Generate XML properties for the alarmable widget.

        Returns
        -------
        List[etree.Element]
            A list containing geometry, channel, tooltip, and alarm properties.
        """
        properties: List[etree.Element] = super().generate_properties()
        properties.append(Bool("alarmSensitiveContent", self.alarm_sensitive_content).to_xml())
        properties.append(Bool("alarmSensitiveBorder", self.alarm_sensitive_border).to_xml())
        if self.useDisplayBg is not None:
            properties.append(Bool("useDisplayBg", self.useDisplayBg).to_xml())
        return properties


@dataclass
class Hidable(Tangible):
    """
    Represents a widget that can be hidden.

    Attributes
    ----------
    visibility_pv : Optional[str]
        The visibility process variable.
    visibility_max : Optional[str]
        The maximum visibility value.
    visibility_min : Optional[str]
        The minimum visibility value.
    visibility_invert : bool
        Whether the visibility is inverted.
    """

    visibility_pv: Optional[str] = None
    visibility_max: Optional[str] = None
    visibility_min: Optional[str] = None
    visibility_invert: bool = False


@dataclass
class StyleSheetObject(Tangible):
    """
    A base class for UI elements that support stylesheet-based customization.

    Attributes
    ----------
    foreground_color : Optional[RGBA]
        RGBA color tuple for the foreground (text) color.
    background_color : Optional[RGBA]
        RGBA color tuple for the background color.
    """

    foreground_color: Optional[RGBA] = None
    background_color: Optional[RGBA] = None
    useDisplayBg: Optional[bool] = None
    name: Optional[str] = ""

    def generate_properties(self) -> List[ET.Element]:
        """
        Generate a list of XML property elements for this object, including
        any stylesheets derived from foreground or background color settings.

        Returns
        -------
        List[ET.Element]
            A list of XML elements representing properties, including inherited
            ones from the base class and additional style properties if specified.
        """
        properties: List[ET.Element] = super().generate_properties()

        # if self.background_color is not None or self.foreground_color is not None:
        styles: Dict[str, Any] = {}
        if self.background_color is not None and self.useDisplayBg is None:
            styles["background-color"] = self.background_color
        if self.foreground_color is not None:
            styles["color"] = self.foreground_color
        if self.name.startswith("activeMenuButtonClass") or self.name.startswith("activeMessageButtonClass"):
            styles["border"] = "1px solid black"
        properties.append(StyleSheet(styles).to_xml())

        return properties


@dataclass
class OnOffObject(Tangible):
    on_color: Optional[RGBA] = None
    off_color: Optional[RGBA] = None


@dataclass
class Drawable(Tangible):
    """
    Represents a widget that can be drawn with pen and brush properties.

    Attributes
    ----------
    penStyle : Optional[str]
        The style of the pen ('dash' for dashed, otherwise solid).
    penColor : Optional[RGBA]
        A tuple representing the pen color (red, green, blue, alpha).
    penWidth : Optional[int]
        The width of the pen.
    brushColor : Optional[RGBA]
        A tuple representing the brush color (red, green, blue, alpha).
    brushFill : Optional[bool]
        Whether the brush should fill.
    rotation : Optional[float]
        The rotation angle.
    """

    penStyle: Optional[str] = None
    penColor: Optional[RGBA] = None
    penWidth: Optional[int] = None
    brushColor: Optional[RGBA] = None
    brushFill: Optional[bool] = None
    rotation: Optional[float] = None

    def generate_properties(self) -> List[etree.Element]:
        """
        Generate XML properties for the drawable widget.

        Returns
        -------
        List[etree.Element]
            A list containing geometry, pen, brush, and rotation properties.
        """
        properties: List[etree.Element] = super().generate_properties()
        if self.penColor is not None:
            properties.append(PenColor(*self.penColor).to_xml())
        if self.penStyle is not None or self.penColor is not None:
            properties.append(PenStyle(style=self.penStyle).to_xml())
        if self.penWidth is not None:
            properties.append(PenWidth(width=self.penWidth).to_xml())
        if self.brushColor is not None:
            properties.append(Brush(*self.brushColor, fill=self.brushFill).to_xml())
        if self.brushFill is None:
            properties.append(TransparentBackground().to_xml())
        if self.rotation is not None:
            properties.append(Rotation("rotation", self.rotation).to_xml())
        return properties


class PageHeader:
    def create_page_header(self, edm_parser, scrollable=False):
        ui_element = ET.Element("ui", attrib={"version": "4.0"})

        class_element = ET.SubElement(ui_element, "class")
        class_element.text = "QWidget"

        main_widget = ET.SubElement(
            ui_element,
            "widget",
            attrib={
                "class": "QWidget",
                "name": "Form",
            },
        )

        geometry = ET.SubElement(main_widget, "property", attrib={"name": "geometry"})
        rect = ET.SubElement(geometry, "rect")
        ET.SubElement(rect, "x").text = "0"
        ET.SubElement(rect, "y").text = "0"
        if scrollable:  # Setting max values for the screen to be initially
            ET.SubElement(rect, "width").text = str(min(edm_parser.ui.width, 120))
            ET.SubElement(rect, "height").text = str(min(edm_parser.ui.height, 80))
        else:
            ET.SubElement(rect, "width").text = str(edm_parser.ui.width)
            ET.SubElement(rect, "height").text = str(edm_parser.ui.height)

        window_title = ET.SubElement(main_widget, "property", attrib={"name": "windowTitle"})
        title_string = ET.SubElement(window_title, "string")
        title_string.text = "PyDM Screen"
<<<<<<< HEAD

        screen_properties: dict[str, str] = edm_parser.ui.properties
        self.add_screen_properties(main_widget, screen_properties)

        central_widget = ET.SubElement(
            main_widget,
            "widget",
            attrib={
                "class": "QWidget",
                "name": "centralwidget",
            },
        )
=======
        if scrollable:
            print("Creating scrollable PyDM window")
            layout = ET.SubElement(main_widget, "layout", attrib={"class": "QVBoxLayout", "name": "verticalLayout"})
            layout_item = ET.SubElement(layout, "item")
            scroll_area = ET.SubElement(layout_item, "widget", attrib={"class": "QScrollArea", "name": "scrollArea"})

            sa_geometry = ET.SubElement(scroll_area, "property", attrib={"name": "geometry"})
            sa_rect = ET.SubElement(sa_geometry, "rect")
            ET.SubElement(sa_rect, "x").text = "0"
            ET.SubElement(sa_rect, "y").text = "0"
            ET.SubElement(sa_rect, "width").text = str(edm_parser.ui.width)
            ET.SubElement(sa_rect, "height").text = str(edm_parser.ui.height)
            widget_resizable = ET.SubElement(scroll_area, "property", attrib={"name": "widgetResizable"})
            ET.SubElement(widget_resizable, "bool").text = "false"

            scroll_contents = ET.SubElement(
                scroll_area, "widget", attrib={"class": "QWidget", "name": "scrollAreaWidgetContents"}
            )
            sc_geometry = ET.SubElement(scroll_contents, "property", attrib={"name": "geometry"})
            sc_rect = ET.SubElement(sc_geometry, "rect")
            ET.SubElement(sc_rect, "x").text = "0"
            ET.SubElement(sc_rect, "y").text = "0"
            ET.SubElement(sc_rect, "width").text = str(edm_parser.ui.width)
            ET.SubElement(sc_rect, "height").text = str(edm_parser.ui.height)

            central_widget = ET.SubElement(
                scroll_contents,
                "widget",
                attrib={
                    "class": "QWidget",
                    "name": "centralwidget",
                },
            )
        else:
            central_widget = ET.SubElement(
                main_widget,
                "widget",
                attrib={
                    "class": "QWidget",
                    "name": "centralwidget",
                },
            )
>>>>>>> 2ecc3394

        return ui_element, central_widget

    """def add_screen_properties(self, main_widget: ET.Element, properties: dict[str, Any]) -> None:
        if "bgColor" in properties:
            style_prop = ET.SubElement(main_widget, "property", attrib={"name": "styleSheet"})
            style_string = ET.SubElement(style_prop, "string")
            style_string.text = f"#Form {{ background-color: rgba{properties['bgColor']} }}"  # commented code adds bg to all child widgets but for now, this is fine
            # TODO: There is a bug that the background does not show up normally but does in designer"""

    def add_screen_properties(self, main_widget: ET, properties: dict[str, Any]) -> None:
        if "bgColor" in properties:
            style_prop = ET.SubElement(main_widget, "property", attrib={"name": "styleSheet"})
            style_string = ET.SubElement(style_prop, "string")
            style_string.text = f"background-color: rgba{properties['bgColor']}"<|MERGE_RESOLUTION|>--- conflicted
+++ resolved
@@ -22,6 +22,8 @@
 
     secretId: str = None
 
+    secretId: str = None
+
     def to_xml(self) -> ET.Element:
         """
         Convert the object to an XML element.
@@ -70,6 +72,7 @@
 
     name: Optional[str] = None
     count: ClassVar[int] = 1
+    secretId: str = None
     secretId: str = None
 
     def __post_init__(self) -> None:
@@ -165,6 +168,7 @@
     """
 
     family: Optional[str] = None
+    family: Optional[str] = None
     pointsize: Optional[int] = None
     weight: Optional[int] = None
     bold: Optional[bool] = None
@@ -181,6 +185,9 @@
         """
         prop: etree.Element = etree.Element("property", attrib={"name": "font"})
         font: etree.Element = etree.SubElement(prop, "font")
+        if self.family is not None:
+            family_tag: etree.Element = etree.SubElement(font, "family")
+            family_tag.text = str(self.family)
         if self.family is not None:
             family_tag: etree.Element = etree.SubElement(font, "family")
             family_tag.text = str(self.family)
@@ -366,6 +373,8 @@
         """
         prop: etree.Element = etree.Element("property", attrib={"name": self.name, "stdset": "0"})
         string_tag: etree.Element = etree.SubElement(prop, "string")
+        if isinstance(self.string, list):
+            raise TypeError(f"Element <{self.string}> has list as .text: {self.string}")
         if isinstance(self.string, list):
             raise TypeError(f"Element <{self.string}> has list as .text: {self.string}")
         string_tag.text = self.string
@@ -572,9 +581,10 @@
         return prop
 
 
-"""@dataclass
+""" @ dataclass
+
+
 class StyleSheet(XMLConvertible):
-
     lines: List[str]
 
     def to_xml(self) -> etree.Element:
@@ -582,6 +592,7 @@
         string_elem: etree.Element = etree.SubElement(top, "string", attrib={"notr": "true"})
         string_elem.text = "\n".join(self.lines)
         return top
+
 """
 
 
@@ -653,6 +664,10 @@
         """
         prop: etree.Element = etree.Element("property", attrib={"name": "alignment"})
         set_tag: etree.Element = etree.SubElement(prop, "set")
+        if self.alignment == "center":
+            set_tag.text = "Qt::AlignHCenter|Qt::AlignVCenter"
+        else:
+            set_tag.text = f"Qt::Align{self.alignment.capitalize()}|Qt::AlignVCenter"
         if self.alignment == "center":
             set_tag.text = "Qt::AlignHCenter|Qt::AlignVCenter"
         else:
@@ -910,21 +925,6 @@
 
 
 @dataclass
-class RGBAStyleSheet(XMLConvertible):
-    red: int
-    green: int
-    blue: int
-    alpha: int = 255
-
-    def to_xml(self):
-        style = f"color: rgba({self.red}, {self.green}, {self.blue}, {round(self.alpha / 255, 2)}); background-color: transparent;"
-        prop = ET.Element("property", {"name": "styleSheet"})
-        string_elem = ET.SubElement(prop, "string")
-        string_elem.text = style
-        return prop
-
-
-@dataclass
 class StyleSheet(XMLConvertible):
     """
     Represents a stylesheet for a widget.
@@ -995,6 +995,21 @@
     x_channel: Optional[str] = None
     y_channel: Optional[str] = None
     plotColor: Optional[RGBA] = None
+
+
+@dataclass
+class RGBAStyleSheet(XMLConvertible):
+    red: int
+    green: int
+    blue: int
+    alpha: int = 255
+
+    def to_xml(self):
+        style = f"color: rgba({self.red}, {self.green}, {self.blue}, {round(self.alpha / 255, 2)}); background-color: transparent;"
+        prop = ET.Element("property", {"name": "styleSheet"})
+        string_elem = ET.SubElement(prop, "string")
+        string_elem.text = style
+        return prop
 
 
 @dataclass
@@ -1575,20 +1590,22 @@
         window_title = ET.SubElement(main_widget, "property", attrib={"name": "windowTitle"})
         title_string = ET.SubElement(window_title, "string")
         title_string.text = "PyDM Screen"
-<<<<<<< HEAD
 
         screen_properties: dict[str, str] = edm_parser.ui.properties
         self.add_screen_properties(main_widget, screen_properties)
 
-        central_widget = ET.SubElement(
-            main_widget,
-            "widget",
-            attrib={
-                "class": "QWidget",
-                "name": "centralwidget",
-            },
-        )
-=======
+        screen_properties: dict[str, str] = edm_parser.ui.properties
+        self.add_screen_properties(main_widget, screen_properties)
+
+        screen_properties: dict[str, str] = edm_parser.ui.properties
+        self.add_screen_properties(main_widget, screen_properties)
+
+        screen_properties: dict[str, str] = edm_parser.ui.properties
+        self.add_screen_properties(main_widget, screen_properties)
+
+        screen_properties: dict[str, str] = edm_parser.ui.properties
+        self.add_screen_properties(main_widget, screen_properties)
+
         if scrollable:
             print("Creating scrollable PyDM window")
             layout = ET.SubElement(main_widget, "layout", attrib={"class": "QVBoxLayout", "name": "verticalLayout"})
@@ -1631,7 +1648,6 @@
                     "name": "centralwidget",
                 },
             )
->>>>>>> 2ecc3394
 
         return ui_element, central_widget
 
