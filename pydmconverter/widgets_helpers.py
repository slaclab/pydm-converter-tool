--- conflicted
+++ resolved
@@ -938,11 +938,7 @@
     rule_type: str
     rule_list: Optional[List[RuleArguments]] = None
     hide_on_disconnect_channel: Optional[str] = None
-<<<<<<< HEAD
-    initial_value: Optional[bool] = False  # TODO: set to false to fix the extra enumbutton
-=======
     initial_value: Optional[bool] = False
->>>>>>> 59acae63
     notes: Optional[str] = ""
 
     def to_string(self):
@@ -960,11 +956,6 @@
         if self.rule_list is not None:
             for i, rule in enumerate(self.rule_list):
                 rule_type, channel, initial_value, show_on_true, visMin, visMax = rule
-<<<<<<< HEAD
-                # use_enum = "type=enum" in channel
-                # str_enum = str(use_enum).lower()
-=======
->>>>>>> 59acae63
                 replacement_init = None
                 if channel.startswith("loc://") and "init=${" in channel:
                     replacement_init = channel[channel.find("init=") + len("init=") :]
@@ -980,11 +971,6 @@
                 ]
                 replacement_init = replacement_init[: replacement_init.find("}") + 1]
             expression_list.append(self.get_hide_on_disconnect_expression(new_index, replacement_init))
-<<<<<<< HEAD
-            # use_enum = "type=enum" in self.hide_on_disconnect_channel
-            # str_enum = str(use_enum).lower()
-=======
->>>>>>> 59acae63
             channel_list.append(
                 f'{{"channel": "{self.hide_on_disconnect_channel}", "trigger": true, "use_enum": false}}'
             )
@@ -997,10 +983,6 @@
             f'"name": "{self.rule_type}", '
             f'"property": "{self.rule_type}", '
             f'"initial_value": "false", '
-<<<<<<< HEAD
-            # f'"initial_value": "{self.hide_on_disconnect_channel is None}", '
-=======
->>>>>>> 59acae63
             f'"expression": "{expression_str}", '
             f'"channels": [{", ".join(channel_list)}], '
             f'"notes": "{self.notes}"'
@@ -1010,23 +992,6 @@
 
     def get_expression(self, index, show_on_true, visMin, visMax, init):  # TODO: Can clean up with fstrings
         """
-<<<<<<< HEAD
-        if init:
-           ch = init
-        else:
-          ch = f"ch[{index}]"
-        """
-        ch = f"ch[{index}]"
-
-        if visMin is not None and visMax is not None:
-            # show_on_true_string = f"True if float({ch}) >= {visMin} and float({ch}) < {visMax} else False"
-            # show_on_false_string = f"False if float({ch}) >= {visMin} and float({ch}) < {visMax} else True"
-            show_on_true_string = f"float({ch}) >= {visMin} and float({ch}) < {visMax}"
-            show_on_false_string = f"float({ch}) >= {visMin} and float({ch}) < {visMax}"
-        else:
-            # show_on_true_string = f"True if {ch}==1 else False"
-            # show_on_false_string = f"True if {ch}!=1 else False"
-=======
         Build a conditional expression string for a specific channel.
 
         Parameters
@@ -1054,7 +1019,6 @@
             show_on_true_string = f"float({ch}) >= {visMin} and float({ch}) < {visMax}"
             show_on_false_string = f"float({ch}) < {visMin} or float({ch}) >= {visMax}"
         else:
->>>>>>> 59acae63
             show_on_true_string = f"{ch}==1"
             show_on_false_string = f"{ch}!=1"  # TODO: maybe need to change from specifically 1 (== 0 or != 0)?
 
@@ -1062,17 +1026,6 @@
 
     def get_hide_on_disconnect_expression(self, index, init):
         """
-<<<<<<< HEAD
-        if init:
-           ch = init
-        else:
-          ch = f"ch[{index}]"
-        """
-        ch = f"ch[{index}]"
-
-        return f"{ch} is not None"
-        # return f"bool({ch})"
-=======
         Build an expression that ensures the widget is hidden if a channel disconnects.
 
         Parameters
@@ -1089,7 +1042,6 @@
         ch = f"ch[{index}]"
 
         return f"{ch} is not None"
->>>>>>> 59acae63
 
 
 @dataclass
@@ -1696,15 +1648,11 @@
                 self.rules.append(
                     RuleArguments("Visible", group_channel, False, self.visInvert is None, group_min, group_max)
                 )
-<<<<<<< HEAD
-
-=======
->>>>>>> 59acae63
+
         if self.visPv is not None:
             self.rules.append(
                 RuleArguments("Visible", self.visPv, False, self.visInvert is None, self.visMin, self.visMax)
             )
-<<<<<<< HEAD
             
         hidden_widgets = [
             "activextextdspclassnoedit",
@@ -1712,9 +1660,6 @@
             "mzxygraphclass",
             "activerampbuttonclass",
         ]
-=======
-        hidden_widgets = ["activextextdspclassnoedit", "activechoicebuttonclass, activextextclass", "mzxygraphclass"]
->>>>>>> 59acae63
         is_hidden = False
 
         for elem in hidden_widgets:
