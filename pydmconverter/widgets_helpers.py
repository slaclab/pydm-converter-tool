--- conflicted
+++ resolved
@@ -842,17 +842,12 @@
         if self.rule_list is not None:
             for i, rule in enumerate(self.rule_list):
                 rule_type, channel, initial_value, show_on_true, visMin, visMax = rule
-<<<<<<< HEAD
                 # use_enum = "type=enum" in channel
                 # str_enum = str(use_enum).lower()
                 replacement_init = None
                 if channel.startswith("loc://") and "init=${" in channel:
                     replacement_init = channel[channel.find("init=") + len("init=") :]
                     replacement_init = replacement_init[: replacement_init.find("}") + 1]
-=======
-                print(rule_type, channel, show_on_true)
-                breakpoint()
->>>>>>> 5b84c736
                 channel_list.append(f'{{"channel": "{channel}", "trigger": true, "use_enum": false}}')
                 expression_list.append(self.get_expression(i, show_on_true, visMin, visMax, replacement_init))
         if self.hide_on_disconnect_channel is not None:
@@ -1418,10 +1413,13 @@
         if self.visPvList is not None:
             for elem in self.visPvList:
                 group_channel, group_min, group_max = elem
-<<<<<<< HEAD
-                self.rules.append(("Visible", group_channel, False, self.visInvert is None, group_min, group_max))
+                self.rules.append(
+                    RuleArguments("Visible", group_channel, False, self.visInvert is None, group_min, group_max)
+                )
         if self.visPv is not None:
-            self.rules.append(("Visible", self.visPv, False, self.visInvert is None, self.visMin, self.visMax))
+            self.rules.append(
+                RuleArguments("Visible", self.visPv, False, self.visInvert is None, self.visMin, self.visMax)
+            )
 
         hidden_widgets = ["activextextdspclassnoedit", "activechoicebuttonclass, activextextclass", "mzxygraphclass"]
         is_hidden = False
@@ -1436,13 +1434,6 @@
         else:
             hidden_channel = None
         properties.append(Rules(self.rules, hidden_channel).to_xml())
-=======
-                self.rules.append(RuleArguments("Visible", group_channel, True, True, group_min, group_max))
-                # properties.append(BoolRule("Enable", elem, True, True).to_xml())
-        if self.visPv is not None:
-            self.rules.append(RuleArguments("Visible", self.visPv, True, True, self.visMin, self.visMax))
-        properties.append(Rules(self.rules, self.hide_on_disconnect_channel).to_xml())
->>>>>>> 5b84c736
         return properties
 
 
