from dataclasses import dataclass, field, fields
from typing import Any, ClassVar, List, Optional, Tuple, Union, Dict
import xml.etree.ElementTree as etree
from xml.etree import ElementTree as ET
from pydmconverter.custom_types import RGBA, RuleArguments
import logging

logger = logging.getLogger(__name__)

ALARM_CONTENT_DEFAULT = False
ALARM_BORDER_DEFAULT = True


class XMLConvertible:
    """
    Abstract base class for objects that can be converted to XML.

    Methods
    -------
    to_xml() -> ET.Element
        Convert the object to an XML element.
    to_string() -> str
        Return a formatted string representation of the XML element.
    """

    secretId: str = None

    secretId: str = None

    def to_xml(self) -> ET.Element:
        """
        Convert the object to an XML element.

        Returns
        -------
        ET.Element
            The XML element representation of the object.

        Raises
        ------
        NotImplementedError
            If the method is not implemented by the subclass.
        """
        raise NotImplementedError

    def to_string(self) -> str:
        """
        Convert the XML element to a formatted string.

        Returns
        -------
        str
            The formatted string representation of the XML element.
        """
        element: ET.Element = self.to_xml()
        etree.indent(element)
        return etree.tostring(element, encoding="unicode")


@dataclass
class XMLSerializableMixin(XMLConvertible):
    """
    Mixin class that provides a generic XML serialization method.

    This mixin assumes that the class has a 'name' attribute and a
    'generate_properties' method.

    Attributes
    ----------
    name : Optional[str]
        The name of the widget.
    count : ClassVar[int]
        A class variable used to generate default names.
    """

    name: Optional[str] = None
    count: ClassVar[int] = 1
    secretId: str = None
    secretId: str = None

    def __post_init__(self) -> None:
        """
        Set a default name if not provided.
        """
        if not self.name:
            self.name = f"{type(self).__name__}{type(self).count}"
        type(self).count += 1

    def generate_properties(self) -> List[etree.Element]:
        """
        Generate a list of XML property elements.
        Subclasses should override this method to add thier own custom properties.

        Returns
        -------
        List[etree.Element]
            A list of XML elements representing properties.
        """
        el: etree.Element = etree.Element("property")
        el.set("name", "base")
        el.text = "value"
        return [el]

    def to_xml(self) -> ET.Element:
        """
        Generate an XML element representing the object.

        Returns
        -------
        ET.Element
            The XML element representation of the object.

        Raises
        ------
        ValueError
            If the 'name' attribute is not set.
        """
        if not hasattr(self, "name") or not self.name:
            raise ValueError(f"The 'name' attribute must be set for {type(self).__name__}.")

        widget: ET.Element = ET.Element(
            "widget",
            attrib={
                "class": type(self).__name__,
                "name": self.name,
            },
        )

        properties: List[etree.Element] = self.generate_properties()
        for prop in properties:
            widget.append(prop)

        additional_properties: List[etree.Element] = (
            self.get_additional_properties() if hasattr(self, "get_additional_properties") else []
        )
        for prop in additional_properties:
            if widget.find(prop.tag) is None:
                widget.append(prop)

        return widget

    def get_additional_properties(self) -> List[ET.Element]:
        """
        Provide additional XML properties for the object.
        Hook method for subclasses to provide additional XML properties.
        Subclasses can override this method to add custom properties.

        Returns
        -------
        List[ET.Element]
            A list of additional XML elements representing properties.
        """
        return []


@dataclass
class Font(XMLConvertible):
    """
    Represents font properties for a widget.

    Attributes
    ----------
    pointsize : Optional[int]
        The size of the font.
    weight : Optional[int]
        The weight of the font.
    bold : Optional[bool]
        Whether the font is bold.
    italic : Optional[bool]
        Whether the font is italic.
    """

    family: Optional[str] = None
    family: Optional[str] = None
    pointsize: Optional[int] = None
    weight: Optional[int] = None
    bold: Optional[bool] = None
    italic: Optional[bool] = None

    def to_xml(self) -> etree.Element:
        """
        Convert the font properties to an XML element.

        Returns
        -------
        etree.Element
            The XML element representing the font.
        """
        prop: etree.Element = etree.Element("property", attrib={"name": "font"})
        font: etree.Element = etree.SubElement(prop, "font")
        if self.family is not None:
            family_tag: etree.Element = etree.SubElement(font, "family")
            family_tag.text = str(self.family)
        if self.family is not None:
            family_tag: etree.Element = etree.SubElement(font, "family")
            family_tag.text = str(self.family)
        if self.pointsize is not None:
            pointsize_tag: etree.Element = etree.SubElement(font, "pointsize")
            pointsize_tag.text = str(self.pointsize)
        if self.weight is not None:
            weight_tag: etree.Element = etree.SubElement(font, "weight")
            weight_tag.text = str(self.weight)
        if self.bold is not None:
            bold_tag: etree.Element = etree.SubElement(font, "bold")
            bold_tag.text = "true" if self.bold else "false"
        if self.italic is not None:
            italic_tag: etree.Element = etree.SubElement(font, "italic")
            italic_tag.text = "true" if self.italic else "false"
        return prop


@dataclass
class Size(XMLConvertible):
    """
    Represents a size property for a widget.

    Attributes
    ----------
    name : str
        The name of the property.
    width : str
        The width value.
    height : str
        The height value.
    """

    name: str
    width: str
    height: str

    def to_xml(self) -> etree.Element:
        """
        Convert the size properties to an XML element.

        Returns
        -------
        etree.Element
            The XML element representing the size.
        """
        top: etree.Element = etree.Element("property", attrib={"name": self.name})
        size_elem: etree.Element = etree.SubElement(top, "size")
        width_elem: etree.Element = etree.SubElement(size_elem, "width")
        width_elem.text = self.width
        height_elem: etree.Element = etree.SubElement(size_elem, "height")
        height_elem.text = self.height
        return top


@dataclass
class SizePolicy(XMLConvertible):
    """
    Represents the size policy for a widget.

    Attributes
    ----------
    hsizetype : str
        The horizontal size type.
    vsizetype : str
        The vertical size type.
    """

    hsizetype: str
    vsizetype: str

    def to_xml(self) -> etree.Element:
        """
        Convert the size policy to an XML element.

        Returns
        -------
        etree.Element
            The XML element representing the size policy.
        """
        top: etree.Element = etree.Element("property", attrib={"name": "sizePolicy"})
        sizePolicy_elem: etree.Element = etree.SubElement(
            top,
            "sizepolicy",
            attrib={
                "hsizetype": self.hsizetype,
                "vsizetype": self.vsizetype,
            },
        )
        horstretch: etree.Element = etree.SubElement(sizePolicy_elem, "horstretch")
        horstretch.text = "0"
        verstretch: etree.Element = etree.SubElement(sizePolicy_elem, "verstretch")
        verstretch.text = "0"
        return top


@dataclass
class Bool(XMLConvertible):
    """
    Represents a boolean property.

    Attributes
    ----------
    name : str
        The name of the property.
    value : bool
        The boolean value.
    """

    name: str
    value: bool

    def to_xml(self) -> etree.Element:
        """
        Convert the boolean property to an XML element.

        Returns
        -------
        etree.Element
            The XML element representing the boolean.
        """
        prop: etree.Element = etree.Element("property", attrib={"name": self.name, "stdset": "0"})
        bool_tag: etree.Element = etree.SubElement(prop, "bool")
        bool_tag.text = "true" if self.value else "false"
        return prop


@dataclass
class Int(XMLConvertible):
    """
    Represents an integer property.

    Attributes
    ----------
    name : str
        The name of the property.
    value : int
        The integer value.
    """

    name: str
    value: int = 0

    def to_xml(self) -> etree.Element:
        """
        Convert the integer property to an XML element.

        Returns
        -------
        etree.Element
            The XML element representing the integer.
        """
        prop: etree.Element = etree.Element("property", attrib={"name": self.name, "stdset": "0"})
        int_tag: etree.Element = etree.SubElement(prop, "number")
        int_tag.text = str(self.value)
        return prop


@dataclass
class Str(XMLConvertible):
    """
    Represents a string property.

    Attributes
    ----------
    name : str
        The name of the property.
    string : str
        The string value.
    """

    name: str
    string: str | bool

    def to_xml(self) -> etree.Element:
        """
        Convert the string property to an XML element.

        Returns
        -------
        etree.Element
            The XML element representing the string.
        """
        if (
            isinstance(self.string, bool) and self.string
        ):  # This came from edgecases with strings having empty values and were converted into bool True
            self.string = ""
        prop: etree.Element = etree.Element("property", attrib={"name": self.name, "stdset": "0"})
        string_tag: etree.Element = etree.SubElement(prop, "string")
        if isinstance(self.string, list):
            raise TypeError(f"Element <{self.string}> has list as .text: {self.string}")
        if isinstance(self.string, list):
            raise TypeError(f"Element <{self.string}> has list as .text: {self.string}")
        string_tag.text = self.string
        return prop


@dataclass
class StringList(XMLConvertible):
    name: str
    items: List[str]

    def to_xml(self) -> etree.Element:
        prop = etree.Element("property", attrib={"name": self.name, "stdset": "0"})
        stringlist = etree.SubElement(prop, "stringlist")

        for item in self.items:
            if not isinstance(item, str):
                raise TypeError(f"Expected string in StringList.items, got {type(item)}: {item}")
            string_el = etree.SubElement(stringlist, "string")
            string_el.text = item
            # print(item)
            # breakpoint()
            # string_el.text = self.escape_for_stringlist(item)
        return prop

    def escape_for_stringlist(self, s: str) -> str:
        return s.replace("&", "&amp;").replace('"', "&quot;").replace("<", "&lt;").replace(">", "&gt;")


@dataclass
class Enum(XMLConvertible):
    """
    Represents an enumeration property.

    Attributes
    ----------
    name : str
        The name of the property.
    value : str
        The enum value.
    """

    name: str
    value: str

    def to_xml(self) -> etree.Element:
        """
        Convert the enum property to an XML element.

        Returns
        -------
        etree.Element
            The XML element representing the enum.
        """
        prop: etree.Element = etree.Element("property", attrib={"name": self.name, "stdset": "0"})
        enum_elem: etree.Element = etree.SubElement(prop, "enum")
        enum_elem.text = self.value
        return prop


@dataclass
class PyDMRule(XMLConvertible):
    """
    Represents a PyDM rule for a widget.

    Attributes
    ----------
    name : str
        The name of the rule.
    rule_property : str
        The property the rule affects.
    expression : str
        The expression for the rule.
    channel : str
        The channel associated with the rule.
    initial_value : Any, optional
        The initial value for the rule.
    """

    name: str
    rule_property: str
    expression: str
    channel: str
    initial_value: Any = None

    def to_xml(self) -> etree.Element:
        """
        Convert the PyDM rule to an XML element.

        Returns
        -------
        etree.Element
            The XML element representing the rule.
        """
        prop: etree.Element = etree.Element("property", attrib={"name": "rules", "stdset": "0"})
        rules_struct: list[dict[str, Any]] = [
            {
                "name": self.name,
                "property": self.rule_property,
                "initialValue": self.initial_value,
                "expression": self.expression,
                "channel": [
                    {
                        "channel": self.channel,
                        "trigger": True,
                        "use_enum": False,
                    },
                ],
            },
        ]
        rules: etree.Element = etree.SubElement(prop, "rules")
        rules.text = str(rules_struct)
        return prop


class Layout:
    """
    Represents a layout configuration for widgets.

    This is a placeholder class for layout-related properties.
    """

    pass


@dataclass
class Text(XMLConvertible):
    """
    Represents a text property for a widget.

    Attributes
    ----------
    name : str
        The name of the text property.
    string : str
        The text content.
    """

    name: str
    string: str

    def to_xml(self) -> ET.Element:
        """
        Convert the text property to an XML element.

        Returns
        -------
        ET.Element
            The XML element representing the text.
        """
        prop: ET.Element = ET.Element("property", attrib={"name": self.name})
        string_tag: ET.Element = ET.SubElement(prop, "string")
        string_tag.text = self.string
        return prop


@dataclass
class Channel(XMLConvertible):
    """
    Represents a channel property for a widget.

    Attributes
    ----------
    channel : str
        The channel name.
    """

    channel: str

    def to_xml(self) -> etree.Element:
        """
        Convert the channel property to an XML element.

        Returns
        -------
        etree.Element
            The XML element representing the channel.
        """
        prop: etree.Element = etree.Element("property", attrib={"name": "channel", "stdset": "0"})
        string_elem: etree.Element = etree.SubElement(prop, "string")
        string_elem.text = self.channel
        return prop


@dataclass
class PyDMToolTip(XMLConvertible):
    """
    Represents a tooltip for a PyDM widget.

    Attributes
    ----------
    PyDMToolTip : str
        The tooltip text.
    """

    PyDMToolTip: str

    def to_xml(self) -> etree.Element:
        """
        Convert the tooltip to an XML element.

        Returns
        -------
        etree.Element
            The XML element representing the tooltip.
        """
        prop: etree.Element = etree.Element("property", attrib={"name": "PyDMToolTip", "stdset": "0"})
        string_elem: etree.Element = etree.SubElement(prop, "string")
        string_elem.text = self.PyDMToolTip
        return prop


""" @ dataclass


class StyleSheet(XMLConvertible):
    lines: List[str]

    def to_xml(self) -> etree.Element:
        top: etree.Element = etree.Element("property", attrib={"name": "styleSheet"})
        string_elem: etree.Element = etree.SubElement(top, "string", attrib={"notr": "true"})
        string_elem.text = "\n".join(self.lines)
        return top

"""


@dataclass
class CustomWidget(XMLConvertible):
    """
    Represents a custom widget configuration.

    Attributes
    ----------
    cls : str
        The class name of the custom widget.
    base : str
        The base class that this widget extends.
    header : str
        The header file for the widget.
    container : str, optional
        The container information (default is an empty string).
    """

    cls: str
    base: str
    header: str
    container: str = ""

    def to_xml(self) -> etree.Element:
        """
        Convert the custom widget configuration to an XML element.

        Returns
        -------
        etree.Element
            The XML element representing the custom widget.
        """
        top: etree.Element = etree.Element("customwidget")
        cls_elem: etree.Element = etree.SubElement(top, "class")
        cls_elem.text = self.cls
        extends: etree.Element = etree.SubElement(top, "extends")
        extends.text = self.base
        header_elem: etree.Element = etree.SubElement(top, "header")
        header_elem.text = self.header
        if self.container:
            container_elem: etree.Element = etree.SubElement(top, "container")
            container_elem.text = self.container
        return top


@dataclass
class Alignment(XMLConvertible):
    """
    Represents alignment properties for a widget.

    Attributes
    ----------
    alignment : str
        The alignment value (e.g., 'left', 'center').
    """

    alignment: str

    def to_xml(self) -> etree.Element:
        """
        Convert the alignment property to an XML element.

        Returns
        -------
        etree.Element
            The XML element representing the alignment.
        """
        prop: etree.Element = etree.Element("property", attrib={"name": "alignment"})
        set_tag: etree.Element = etree.SubElement(prop, "set")
        if self.alignment == "center":
            set_tag.text = "Qt::AlignHCenter|Qt::AlignVCenter"
        else:
            set_tag.text = f"Qt::Align{self.alignment.capitalize()}|Qt::AlignVCenter"
        if self.alignment == "center":
            set_tag.text = "Qt::AlignHCenter|Qt::AlignVCenter"
        else:
            set_tag.text = f"Qt::Align{self.alignment.capitalize()}|Qt::AlignVCenter"
        return prop


@dataclass
class TextFormat(XMLConvertible):
    """
    Represents text format properties for a widget.

    Attributes
    ----------
    text_format : str
        The text format value.
    """

    text_format: str

    def to_xml(self) -> etree.Element:
        """
        Convert the text format property to an XML element.

        Returns
        -------
        etree.Element
            The XML element representing the text format.
        """
        prop: etree.Element = etree.Element("property", attrib={"name": "textFormat"})
        set_tag: etree.Element = etree.SubElement(prop, "enum")
        set_tag.text = f"Qt::{self.text_format.capitalize()}"
        return prop


@dataclass
class Geometry(XMLConvertible):
    """
    Represents geometry properties for a widget.

    Attributes
    ----------
    x : Union[int, str]
        The x-coordinate.
    y : Union[int, str]
        The y-coordinate.
    width : Union[int, str]
        The width of the widget.
    height : Union[int, str]
        The height of the widget.
    """

    x: Union[int, str]
    y: Union[int, str]
    width: Union[int, str]
    height: Union[int, str]

    def to_xml(self) -> etree.Element:
        """
        Convert the geometry properties to an XML element.

        Returns
        -------
        etree.Element
            The XML element representing the geometry.
        """
        prop: etree.Element = etree.Element("property", attrib={"name": "geometry"})
        rect: etree.Element = etree.SubElement(prop, "rect")

        for field_def in fields(self):
            value = getattr(self, field_def.name)
            elem: etree.Element = etree.SubElement(rect, field_def.name)

            if value is None:
                default_values = {"x": 0, "y": 0, "width": 100, "height": 100}
                value = default_values.get(field_def.name, 0)
            else:
                try:
                    if isinstance(value, str) and "." in value:
                        value = int(float(value))
                    else:
                        value = int(value)
                except (ValueError, TypeError):
                    default_values = {"x": 0, "y": 0, "width": 100, "height": 100}
                    value = default_values.get(field_def.name, 0)

            elem.text = str(value)
        return prop


@dataclass
class Color(XMLConvertible):
    """
    Represents a color.

    Attributes
    ----------
    red : int
        The red component (0-255).
    green : int
        The green component (0-255).
    blue : int
        The blue component (0-255).
    alpha : int, optional
        The alpha component (0-255), default is 255.
    """

    red: int
    green: int
    blue: int
    alpha: int = 255

    def to_xml(self) -> etree.Element:
        """
        Convert the color to an XML element.

        Returns
        -------
        etree.Element
            The XML element representing the color.
        """
        color_elem: etree.Element = etree.Element("color", attrib={"alpha": str(self.alpha)})
        red_elem: etree.Element = etree.SubElement(color_elem, "red")
        red_elem.text = str(self.red)
        green_elem: etree.Element = etree.SubElement(color_elem, "green")
        green_elem.text = str(self.green)
        blue_elem: etree.Element = etree.SubElement(color_elem, "blue")
        blue_elem.text = str(self.blue)
        return color_elem


@dataclass
class BoolRule(XMLConvertible):
    rule_type: str
    channel: str
    initial_value: Optional[bool] = True
    show_on_true: Optional[bool] = True
    visMin: Optional[int] = None
    visMax: Optional[int] = None
    notes: Optional[str] = ""

    def to_string(self):
        if self.visMin is not None and self.visMax is not None:
            show_on_true_string = f"True if float(ch[0]) >= {self.visMin} and float(ch[0]) < {self.visMax} else False"
            show_on_false_string = f"False if float(ch[0]) >= {self.visMin} and float(ch[0]) < {self.visMax} else True"
        else:
            show_on_true_string = "True if ch[0]==1 else False"
            show_on_false_string = "True if ch[0]!=1 else False"
        expression = show_on_true_string if self.show_on_true else show_on_false_string

        output_string = (
            "{"
            f'"name": "{self.rule_type}_{self.channel}", '
            f'"property": "{self.rule_type}", '
            f'"initial_value": "{self.initial_value}", '
            f'"expression": "{expression}", '
            '"channels": ['
            "{"
            f'"channel": "{self.channel}", '
            '"trigger": true, '
            '"use_enum": false'
            "}"
            "], "
            '"notes": "{self.notes}"'
            "}"
        )
        return output_string


@dataclass
class MultiRule(XMLConvertible):
    rule_type: str
    rule_list: Optional[List[RuleArguments]] = None
    hide_on_disconnect_channel: Optional[str] = None
<<<<<<< HEAD
    initial_value: Optional[bool] = False
=======
    initial_value: Optional[bool] = False  # TODO: set to false to fix the extra enumbutton
>>>>>>> 76619421
    notes: Optional[str] = ""

    def to_string(self):
        channel_list = []
        expression_list = []
        if self.rule_list is not None:
            for i, rule in enumerate(self.rule_list):
                rule_type, channel, initial_value, show_on_true, visMin, visMax = rule
<<<<<<< HEAD
=======
                # use_enum = "type=enum" in channel
                # str_enum = str(use_enum).lower()
>>>>>>> 76619421
                replacement_init = None
                if channel.startswith("loc://") and "init=${" in channel:
                    replacement_init = channel[channel.find("init=") + len("init=") :]
                    replacement_init = replacement_init[: replacement_init.find("}") + 1]
                channel_list.append(f'{{"channel": "{channel}", "trigger": true, "use_enum": false}}')
                expression_list.append(self.get_expression(i, show_on_true, visMin, visMax, replacement_init))
        if self.hide_on_disconnect_channel is not None:
            new_index = len(self.rule_list)
            replacement_init = None
            if self.hide_on_disconnect_channel.startswith("loc://") and "init=${" in self.hide_on_disconnect_channel:
                replacement_init = self.hide_on_disconnect_channel[
                    self.hide_on_disconnect_channel.find("init=") + len("init=") :
                ]
                replacement_init = replacement_init[: replacement_init.find("}") + 1]
            expression_list.append(self.get_hide_on_disconnect_expression(new_index, replacement_init))
<<<<<<< HEAD
=======
            # use_enum = "type=enum" in self.hide_on_disconnect_channel
            # str_enum = str(use_enum).lower()
>>>>>>> 76619421
            channel_list.append(
                f'{{"channel": "{self.hide_on_disconnect_channel}", "trigger": true, "use_enum": false}}'
            )
        if not expression_list:
            return ""
        expression_str = "(" + ") and (".join(expression_list) + ")"

        output_string = (
            "{"
            f'"name": "{self.rule_type}", '
            f'"property": "{self.rule_type}", '
            f'"initial_value": "false", '
<<<<<<< HEAD
=======
            # f'"initial_value": "{self.hide_on_disconnect_channel is None}", '
>>>>>>> 76619421
            f'"expression": "{expression_str}", '
            f'"channels": [{", ".join(channel_list)}], '
            f'"notes": "{self.notes}"'
            "}"
        )
        return output_string

    def get_expression(self, index, show_on_true, visMin, visMax, init):  # TODO: Can clean up with fstrings
        """
        if init:
           ch = init
        else:
          ch = f"ch[{index}]"
        """
        ch = f"ch[{index}]"

        if visMin is not None and visMax is not None:
<<<<<<< HEAD
            show_on_true_string = f"float({ch}) >= {visMin} and float({ch}) < {visMax}"
            show_on_false_string = f"float({ch}) < {visMin} or float({ch}) >= {visMax}"
        else:
=======
            # show_on_true_string = f"True if float({ch}) >= {visMin} and float({ch}) < {visMax} else False"
            # show_on_false_string = f"False if float({ch}) >= {visMin} and float({ch}) < {visMax} else True"
            show_on_true_string = f"float({ch}) >= {visMin} and float({ch}) < {visMax}"
            show_on_false_string = f"float({ch}) >= {visMin} and float({ch}) < {visMax}"
        else:
            # show_on_true_string = f"True if {ch}==1 else False"
            # show_on_false_string = f"True if {ch}!=1 else False"
>>>>>>> 76619421
            show_on_true_string = f"{ch}==1"
            show_on_false_string = f"{ch}!=1"  # TODO: maybe need to change from specifically 1 (== 0 or != 0)?

        return show_on_true_string if show_on_true else show_on_false_string

    def get_hide_on_disconnect_expression(self, index, init):
<<<<<<< HEAD
        ch = f"ch[{index}]"

        return f"{ch} is not None"
=======
        """
        if init:
           ch = init
        else:
          ch = f"ch[{index}]"
        """
        ch = f"ch[{index}]"

        return f"{ch} is not None"
        # return f"bool({ch})"
>>>>>>> 76619421


@dataclass
class Rules(XMLConvertible):
    rules: List[RuleArguments]
    hide_on_disconnect_channel: Optional[str] = None

    def to_xml(self):
        rule_list = []
        rule_variables = self.group_by_rules()

        for rule_type, rule_var_list in rule_variables.items():
            if rule_var_list:
                rule_string = MultiRule(rule_type, rule_var_list, self.hide_on_disconnect_channel).to_string()
                rule_list.append(rule_string)
            elif rule_type == "Visible":
                rule_string = MultiRule(rule_type, [], self.hide_on_disconnect_channel).to_string()
                rule_list.append(rule_string)
        output_string = f"[{', '.join(rule_list)}]"
        return Str("rules", output_string).to_xml()

    def group_by_rules(self):
        bool_rule_types = ["Visible", "Enable"]
        rule_variables = {key: [] for key in bool_rule_types}
        for rule in self.rules:
            if rule.rule_type in rule_variables:
                rule_variables[rule.rule_type].append(rule)
        for rule_name in rule_variables.keys():  # removes repeated tuples
            rule_variables[rule_name] = list(set(rule_variables[rule_name]))
        return rule_variables


@dataclass
class StyleSheet(XMLConvertible):
    """
    Represents a stylesheet for a widget.

    Attributes
    ----------
    lines : List[str]
        A list of stylesheet lines.
    """

    styles: Dict[str, Any]

    def _format_value(self, key: str, value: Any) -> str:
        if isinstance(value, RGBA) and key in ("color", "background-color"):
            r, g, b, *a = value
            alpha = a[0] if a else 1.0
            return f"{key}: rgba({r}, {g}, {b}, {round(alpha, 2)});"
        return f"{key}: {value};"

    def to_style_string(self) -> str:
        return " ".join(self._format_value(k, v) for k, v in self.styles.items())

    def to_xml(self) -> etree.Element:
        """
        Convert the stylesheet to an XML element.

        Returns
        -------
        etree.Element
            The XML element representing the stylesheet.
        """
        prop = ET.Element("property", {"name": "styleSheet"})
        string_elem = ET.SubElement(prop, "string")
        style_str: str = self.to_style_string()
        if "background-color" not in self.styles:
            style_str += "background-color: none;"
        string_elem.text = style_str
        return prop


@dataclass
class RGBABackgroundSheet(XMLConvertible):  # eventually combine with rgbastylesheet
    red: int
    green: int
    blue: int
    alpha: int = 255

    def to_xml(self):
        style = f"background-color: rgba({self.red}, {self.green}, {self.blue}, {round(self.alpha / 255, 2)});"
        prop = ET.Element("property", {"name": "styleSheet"})
        string_elem = ET.SubElement(prop, "string")
        string_elem.text = style
        return prop


@dataclass
class TransparentBackground(XMLConvertible):
    def to_xml(self):
        style = "background-color: transparent;"
        prop = ET.Element("property", {"name": "styleSheet"})
        string_elem = ET.SubElement(prop, "string")
        string_elem.text = style
        return prop


@dataclass
class Curves(XMLConvertible):
    x_channel: Optional[str] = None
    y_channel: Optional[str] = None
    plotColor: Optional[RGBA] = None
@dataclass
class RGBAStyleSheet(XMLConvertible):
    red: int
    green: int
    blue: int
    alpha: int = 255

    def to_xml(self):
        style = f"color: rgba({self.red}, {self.green}, {self.blue}, {round(self.alpha / 255, 2)}); background-color: transparent;"
        prop = ET.Element("property", {"name": "styleSheet"})
        string_elem = ET.SubElement(prop, "string")
        string_elem.text = style
        return prop


@dataclass
class PixMap(XMLConvertible):
    """
    Represents an image widget.

    Attributes
    ----------
    filename : str
        The filename of the imported image.
    """

    filename: str

    def to_xml(self) -> etree.Element:
        """
        Convert the filename property to an XML element.

        Returns
        -------
        etree.Element
            The XML element representing the image.
        """
        prop: etree.Element = etree.Element("property", attrib={"name": "pixmap"})
        pixmap_tag: etree.Element = etree.SubElement(prop, "pixmap")
        pixmap_tag.text = self.filename
        return prop


@dataclass
class PenColor(XMLConvertible):
    """
    Represents a pen color property for a widget.

    Attributes
    ----------
    red : int
        The red component.
    green : int
        The green component.
    blue : int
        The blue component.
    alpha : int, optional
        The alpha component, default is 255.
    """

    red: int
    green: int
    blue: int
    alpha: int = 255

    def to_xml(self) -> etree.Element:
        """
        Convert the pen color property to an XML element.

        Returns
        -------
        etree.Element
            The XML element representing the pen color.
        """
        prop: etree.Element = etree.Element("property", attrib={"name": "penColor", "stdset": "0"})
        color: Color = Color(self.red, self.green, self.blue, alpha=self.alpha)
        prop.append(color.to_xml())
        return prop


@dataclass
class PenStyle(XMLConvertible):
    """
    Represents a pen style property for a widget.

    Attributes
    ----------
    style : Optional[str]
        The style of the pen ('dash' for dashed, otherwise solid).
    """

    style: Optional[str] = None

    def to_xml(self) -> etree.Element:
        """
        Convert the pen style property to an XML element.

        Returns
        -------
        etree.Element
            The XML element representing the pen style.
        """
        prop: etree.Element = etree.Element("property", attrib={"name": "penStyle", "stdset": "0"})
        enum: etree.Element = etree.SubElement(prop, "enum")
        enum.text = "Qt::DashLine" if self.style == "dash" else "Qt::SolidLine"
        return prop


@dataclass
class PenWidth(XMLConvertible):
    """
    Represents a pen width property for a widget.

    Attributes
    ----------
    width : Optional[int]
        The width of the pen.
    """

    width: Optional[int] = None

    def to_xml(self) -> etree.Element:
        """
        Convert the pen width property to an XML element.

        Returns
        -------
        etree.Element
            The XML element representing the pen width.
        """
        prop: etree.Element = etree.Element("property", attrib={"name": "penWidth", "stdset": "0"})
        double_elem: etree.Element = etree.SubElement(prop, "double")
        double_elem.text = str(self.width)
        return prop


@dataclass
class Brush(XMLConvertible):
    """
    Represents a brush property for a widget.

    Attributes
    ----------
    red : int
        The red component.
    green : int
        The green component.
    blue : int
        The blue component.
    alpha : int, optional
        The alpha component, default is 255.
    fill : bool, optional
        Whether the brush is filled, default is True.
    """

    red: int
    green: int
    blue: int
    alpha: int = 255
    fill: bool = True

    def to_xml(self) -> etree.Element:
        """
        Convert the brush property to an XML element.

        Returns
        -------
        etree.Element
            The XML element representing the brush.
        """
        prop: etree.Element = etree.Element("property", attrib={"name": "brush", "stdset": "0"})
        brush_elem: etree.Element = etree.SubElement(
            prop, "brush", attrib={"brushstyle": "SolidPattern" if self.fill else "NoBrush"}
        )
        color: Color = Color(self.red, self.green, self.blue, self.alpha)
        brush_elem.append(color.to_xml())
        return prop


@dataclass
class OnOffColor(XMLConvertible):
    """
    Represents the on/offColor property for a widget.

    Attributes
    ----------
    onOff : str
        The prefix for _color (either on or off).
    red : int
        The red component.
    green : int
        The green component.
    blue : int
        The blue component.
    alpha : int, optional
        The alpha component, default is 255.
    """

    onOff: str  # TODO: Make this an enum?
    red: int
    green: int
    blue: int
    alpha: int = 255

    def to_xml(self) -> etree.Element:
        """
        Convert the onOff color property to an XML element.

        Returns
        -------
        etree.Element
            The XML element representing the on//offcolor.
        """
        prop: etree.Element = etree.Element("property", attrib={"name": f"{self.onOff}Color", "stdset": "0"})
        color: Color = Color(self.red, self.green, self.blue, alpha=self.alpha)
        prop.append(color.to_xml())
        return prop


@dataclass
class ColorObject(XMLConvertible):
    name: str
    red: int
    green: int
    blue: int
    alpha: int = 255

    def to_xml(self) -> etree.Element:
        """
        Convert the color property to an XML element.

        Returns
        -------
        etree.Element
            The XML element representing the color.
        """
        prop: etree.Element = etree.Element("property", attrib={"name": self.name, "stdset": "0"})
        color: Color = Color(self.red, self.green, self.blue, alpha=self.alpha)
        prop.append(color.to_xml())
        return prop


@dataclass
class Rotation(XMLConvertible):
    """
    Represents a rotation property for a widget.

    Attributes
    ----------
    name : str
        The name of the rotation property.
    value : float
        The rotation angle.
    """

    name: str
    value: float

    def to_xml(self) -> etree.Element:
        """
        Convert the rotation property to an XML element.

        Returns
        -------
        etree.Element
            The XML element representing the rotation.
        """
        element: etree.Element = etree.Element(self.name)
        element.text = str(self.value)
        return element


@dataclass
class Tangible(XMLSerializableMixin):
    """
    Represents a tangible widget that occupies space on a screen.

    Attributes
    ----------
    x : int
        The x-coordinate.
    y : int
        The y-coordinate.
    width : int
        The width of the widget.
    height : int
        The height of the widget.
    """

    x: int = 0
    y: int = 0
    width: int = 0
    height: int = 0
    secretId: str = None

    def generate_properties(self) -> List[etree.Element]:
        """
        Generate XML properties for the tangible widget.

        Returns
        -------
        List[etree.Element]
            A list containing the geometry property.
        """
        properties: List[etree.Element] = []
        properties.append(Geometry(self.x, self.y, self.width, self.height).to_xml())
        if self.secretId is not None:
            properties.append(Str("secretId", self.secretId).to_xml())
            breakpoint()
        return properties


@dataclass
class Legible(Tangible):
    """
    Represents a widget that displays text.

    Attributes
    ----------
    text : Optional[str]
        The text to display.
    font : dict
        A dictionary containing font properties.
    alignment : Optional[str]
        The text alignment.
    """

    text: Optional[str] = None
    font: dict = field(default_factory=dict)
    alignment: Optional[str] = None

    def generate_properties(self) -> List[etree.Element]:
        """
        Generate XML properties for the legible widget.

        Returns
        -------
        List[etree.Element]
            A list containing geometry, text, font, and alignment properties.
        """
        properties: List[etree.Element] = super().generate_properties()
        if self.text is not None:
            properties.append(Text("text", self.text).to_xml())
        if self.font:
            properties.append(Font(**self.font).to_xml())
        if self.alignment is not None:
            properties.append(Alignment(self.alignment).to_xml())
        return properties


@dataclass
class Controllable(Tangible):
    """
    Represents a widget that uses an EPICS PV.

    Attributes
    ----------
    channel : Optional[str]
        The EPICS channel.
    pydm_tool_tip : Optional[str]
        The tooltip text for the widget.
    """

    channel: Optional[str] = None
    pydm_tool_tip: Optional[str] = None
    visPvList: Optional[List[Tuple[str, int, int]]] = None
    visPv: Optional[str] = None
    visInvert: Optional[bool] = None
    rules: Optional[List[str]] = field(default_factory=list)
    visMin: Optional[int] = None
    visMax: Optional[int] = None
    text = None
    hide_on_disconnect_channel: Optional[str] = None
    isSymbol: Optional[bool] = None
    symbolChannel: Optional[str] = None

    def generate_properties(self) -> List[etree.Element]:
        """
        Generate XML properties for the controllable widget.

        Returns
        -------
        List[etree.Element]
            A list containing geometry, channel, and tooltip properties.
        """
        properties: List[etree.Element] = super().generate_properties()
        if self.channel is not None:
            if isinstance(self.channel, List):
                if len(self.channel) > 1:
                    logger.warning(f"This channel was given multiple pvs: {self.channel}, using the first channel")
                self.channel = self.channel[0]

            properties.append(Channel(self.channel).to_xml())
        if self.pydm_tool_tip is not None:
            properties.append(PyDMToolTip(self.pydm_tool_tip).to_xml())
        if self.visPvList is not None:
            for elem in self.visPvList:
                group_channel, group_min, group_max = elem
                self.rules.append(
                    RuleArguments("Visible", group_channel, False, self.visInvert is None, group_min, group_max)
                )
        if self.visPv is not None:
            self.rules.append(
                RuleArguments("Visible", self.visPv, False, self.visInvert is None, self.visMin, self.visMax)
            )
<<<<<<< HEAD

=======
>>>>>>> 76619421
        hidden_widgets = ["activextextdspclassnoedit", "activechoicebuttonclass, activextextclass", "mzxygraphclass"]
        is_hidden = False

        for elem in hidden_widgets:
            if self.name.lower().startswith(elem):
                is_hidden = True
        if is_hidden:
            hidden_channel = self.channel
        elif self.isSymbol is not None:
            hidden_channel = self.symbolChannel
        else:
            hidden_channel = None
        properties.append(Rules(self.rules, hidden_channel).to_xml())
        return properties


@dataclass
class Alarmable(Controllable):
    """
    Represents a widget that changes appearance based on an EPICS alarm state.

    Attributes
    ----------
    alarm_sensitive_content : bool
        Whether the content is alarm sensitive.
    alarm_sensitive_border : bool
        Whether the border is alarm sensitive.
    """

    alarm_sensitive_content: bool = ALARM_CONTENT_DEFAULT
    alarm_sensitive_border: bool = ALARM_BORDER_DEFAULT
    useDisplayBg: Optional[bool] = None

    def generate_properties(self) -> List[etree.Element]:
        """
        Generate XML properties for the alarmable widget.

        Returns
        -------
        List[etree.Element]
            A list containing geometry, channel, tooltip, and alarm properties.
        """
        properties: List[etree.Element] = super().generate_properties()
        properties.append(Bool("alarmSensitiveContent", self.alarm_sensitive_content).to_xml())
        properties.append(Bool("alarmSensitiveBorder", self.alarm_sensitive_border).to_xml())
        if self.useDisplayBg is not None:
            properties.append(Bool("useDisplayBg", self.useDisplayBg).to_xml())
        return properties


@dataclass
class Hidable(Tangible):
    """
    Represents a widget that can be hidden.

    Attributes
    ----------
    visibility_pv : Optional[str]
        The visibility process variable.
    visibility_max : Optional[str]
        The maximum visibility value.
    visibility_min : Optional[str]
        The minimum visibility value.
    visibility_invert : bool
        Whether the visibility is inverted.
    """

    visibility_pv: Optional[str] = None
    visibility_max: Optional[str] = None
    visibility_min: Optional[str] = None
    visibility_invert: bool = False


@dataclass
class StyleSheetObject(Tangible):
    """
    A base class for UI elements that support stylesheet-based customization.

    Attributes
    ----------
    foreground_color : Optional[RGBA]
        RGBA color tuple for the foreground (text) color.
    background_color : Optional[RGBA]
        RGBA color tuple for the background color.
    """

    foreground_color: Optional[RGBA] = None
    background_color: Optional[RGBA] = None
    useDisplayBg: Optional[bool] = None
    name: Optional[str] = ""

    def generate_properties(self) -> List[ET.Element]:
        """
        Generate a list of XML property elements for this object, including
        any stylesheets derived from foreground or background color settings.

        Returns
        -------
        List[ET.Element]
            A list of XML elements representing properties, including inherited
            ones from the base class and additional style properties if specified.
        """
        properties: List[ET.Element] = super().generate_properties()

        # if self.background_color is not None or self.foreground_color is not None:
        styles: Dict[str, Any] = {}
        if self.background_color is not None and self.useDisplayBg is None:
            styles["background-color"] = self.background_color
        if self.foreground_color is not None:
            styles["color"] = self.foreground_color
        if self.name.startswith("activeMenuButtonClass") or self.name.startswith("activeMessageButtonClass"):
            styles["border"] = "1px solid black"
        properties.append(StyleSheet(styles).to_xml())

        return properties


@dataclass
class OnOffObject(Tangible):
    on_color: Optional[RGBA] = None
    off_color: Optional[RGBA] = None


@dataclass
class Drawable(Tangible):
    """
    Represents a widget that can be drawn with pen and brush properties.

    Attributes
    ----------
    penStyle : Optional[str]
        The style of the pen ('dash' for dashed, otherwise solid).
    penColor : Optional[RGBA]
        A tuple representing the pen color (red, green, blue, alpha).
    penWidth : Optional[int]
        The width of the pen.
    brushColor : Optional[RGBA]
        A tuple representing the brush color (red, green, blue, alpha).
    brushFill : Optional[bool]
        Whether the brush should fill.
    rotation : Optional[float]
        The rotation angle.
    """

    penStyle: Optional[str] = None
    penColor: Optional[RGBA] = None
    penWidth: Optional[int] = None
    brushColor: Optional[RGBA] = None
    brushFill: Optional[bool] = None
    rotation: Optional[float] = None

    def generate_properties(self) -> List[etree.Element]:
        """
        Generate XML properties for the drawable widget.

        Returns
        -------
        List[etree.Element]
            A list containing geometry, pen, brush, and rotation properties.
        """
        properties: List[etree.Element] = super().generate_properties()
        if self.penColor is not None:
            properties.append(PenColor(*self.penColor).to_xml())
        if self.penStyle is not None or self.penColor is not None:
            properties.append(PenStyle(style=self.penStyle).to_xml())
        if self.penWidth is not None:
            properties.append(PenWidth(width=self.penWidth).to_xml())
        if self.brushColor is not None:
            properties.append(Brush(*self.brushColor, fill=self.brushFill).to_xml())
        if self.brushFill is None:
            properties.append(TransparentBackground().to_xml())
        if self.rotation is not None:
            properties.append(Rotation("rotation", self.rotation).to_xml())
        return properties


class PageHeader:
    def create_page_header(self, edm_parser, scrollable=False):
        ui_element = ET.Element("ui", attrib={"version": "4.0"})

        class_element = ET.SubElement(ui_element, "class")
        class_element.text = "QWidget"

        main_widget = ET.SubElement(
            ui_element,
            "widget",
            attrib={
                "class": "QWidget",
                "name": "Form",
            },
        )

        geometry = ET.SubElement(main_widget, "property", attrib={"name": "geometry"})
        rect = ET.SubElement(geometry, "rect")
        ET.SubElement(rect, "x").text = "0"
        ET.SubElement(rect, "y").text = "0"
        if scrollable:  # Setting max values for the screen to be initially
            ET.SubElement(rect, "width").text = str(min(edm_parser.ui.width, 120))
            ET.SubElement(rect, "height").text = str(min(edm_parser.ui.height, 80))
        else:
            ET.SubElement(rect, "width").text = str(edm_parser.ui.width)
            ET.SubElement(rect, "height").text = str(edm_parser.ui.height)

        window_title = ET.SubElement(main_widget, "property", attrib={"name": "windowTitle"})
        title_string = ET.SubElement(window_title, "string")
        title_string.text = "PyDM Screen"

        screen_properties: dict[str, str] = edm_parser.ui.properties
        self.add_screen_properties(main_widget, screen_properties)

        if scrollable:
            print("Creating scrollable PyDM window")
            layout = ET.SubElement(main_widget, "layout", attrib={"class": "QVBoxLayout", "name": "verticalLayout"})
            layout_item = ET.SubElement(layout, "item")
            scroll_area = ET.SubElement(layout_item, "widget", attrib={"class": "QScrollArea", "name": "scrollArea"})

        screen_properties: dict[str, str] = edm_parser.ui.properties
        self.add_screen_properties(main_widget, screen_properties)

        screen_properties: dict[str, str] = edm_parser.ui.properties
        self.add_screen_properties(main_widget, screen_properties)

        screen_properties: dict[str, str] = edm_parser.ui.properties
        self.add_screen_properties(main_widget, screen_properties)

        screen_properties: dict[str, str] = edm_parser.ui.properties
        self.add_screen_properties(main_widget, screen_properties)

        screen_properties: dict[str, str] = edm_parser.ui.properties
        self.add_screen_properties(main_widget, screen_properties)

        if scrollable:
            print("Creating scrollable PyDM window")
            layout = ET.SubElement(main_widget, "layout", attrib={"class": "QVBoxLayout", "name": "verticalLayout"})
            layout_item = ET.SubElement(layout, "item")
            scroll_area = ET.SubElement(layout_item, "widget", attrib={"class": "QScrollArea", "name": "scrollArea"})

            sa_geometry = ET.SubElement(scroll_area, "property", attrib={"name": "geometry"})
            sa_rect = ET.SubElement(sa_geometry, "rect")
            ET.SubElement(sa_rect, "x").text = "0"
            ET.SubElement(sa_rect, "y").text = "0"
            ET.SubElement(sa_rect, "width").text = str(edm_parser.ui.width)
            ET.SubElement(sa_rect, "height").text = str(edm_parser.ui.height)
            widget_resizable = ET.SubElement(scroll_area, "property", attrib={"name": "widgetResizable"})
            ET.SubElement(widget_resizable, "bool").text = "false"

            scroll_contents = ET.SubElement(
                scroll_area, "widget", attrib={"class": "QWidget", "name": "scrollAreaWidgetContents"}
            )
            sc_geometry = ET.SubElement(scroll_contents, "property", attrib={"name": "geometry"})
            sc_rect = ET.SubElement(sc_geometry, "rect")
            ET.SubElement(sc_rect, "x").text = "0"
            ET.SubElement(sc_rect, "y").text = "0"
            ET.SubElement(sc_rect, "width").text = str(edm_parser.ui.width)
            ET.SubElement(sc_rect, "height").text = str(edm_parser.ui.height)

            central_widget = ET.SubElement(
                scroll_contents,
                "widget",
                attrib={
                    "class": "QWidget",
                    "name": "centralwidget",
                },
            )
        else:
            central_widget = ET.SubElement(
                main_widget,
                "widget",
                attrib={
                    "class": "QWidget",
                    "name": "centralwidget",
                },
            )

        return ui_element, central_widget

    """def add_screen_properties(self, main_widget: ET.Element, properties: dict[str, Any]) -> None:
        if "bgColor" in properties:
            style_prop = ET.SubElement(main_widget, "property", attrib={"name": "styleSheet"})
            style_string = ET.SubElement(style_prop, "string")
            style_string.text = f"#Form {{ background-color: rgba{properties['bgColor']} }}"  # commented code adds bg to all child widgets but for now, this is fine
            # TODO: There is a bug that the background does not show up normally but does in designer"""

    def add_screen_properties(self, main_widget: ET, properties: dict[str, Any]) -> None:
        if "bgColor" in properties:
            style_prop = ET.SubElement(main_widget, "property", attrib={"name": "styleSheet"})
            style_string = ET.SubElement(style_prop, "string")
            style_string.text = f"background-color: rgba{properties['bgColor']}"<|MERGE_RESOLUTION|>--- conflicted
+++ resolved
@@ -402,13 +402,7 @@
                 raise TypeError(f"Expected string in StringList.items, got {type(item)}: {item}")
             string_el = etree.SubElement(stringlist, "string")
             string_el.text = item
-            # print(item)
-            # breakpoint()
-            # string_el.text = self.escape_for_stringlist(item)
-        return prop
-
-    def escape_for_stringlist(self, s: str) -> str:
-        return s.replace("&", "&amp;").replace('"', "&quot;").replace("<", "&lt;").replace(">", "&gt;")
+        return prop
 
 
 @dataclass
@@ -855,11 +849,7 @@
     rule_type: str
     rule_list: Optional[List[RuleArguments]] = None
     hide_on_disconnect_channel: Optional[str] = None
-<<<<<<< HEAD
     initial_value: Optional[bool] = False
-=======
-    initial_value: Optional[bool] = False  # TODO: set to false to fix the extra enumbutton
->>>>>>> 76619421
     notes: Optional[str] = ""
 
     def to_string(self):
@@ -868,11 +858,6 @@
         if self.rule_list is not None:
             for i, rule in enumerate(self.rule_list):
                 rule_type, channel, initial_value, show_on_true, visMin, visMax = rule
-<<<<<<< HEAD
-=======
-                # use_enum = "type=enum" in channel
-                # str_enum = str(use_enum).lower()
->>>>>>> 76619421
                 replacement_init = None
                 if channel.startswith("loc://") and "init=${" in channel:
                     replacement_init = channel[channel.find("init=") + len("init=") :]
@@ -888,11 +873,6 @@
                 ]
                 replacement_init = replacement_init[: replacement_init.find("}") + 1]
             expression_list.append(self.get_hide_on_disconnect_expression(new_index, replacement_init))
-<<<<<<< HEAD
-=======
-            # use_enum = "type=enum" in self.hide_on_disconnect_channel
-            # str_enum = str(use_enum).lower()
->>>>>>> 76619421
             channel_list.append(
                 f'{{"channel": "{self.hide_on_disconnect_channel}", "trigger": true, "use_enum": false}}'
             )
@@ -905,10 +885,6 @@
             f'"name": "{self.rule_type}", '
             f'"property": "{self.rule_type}", '
             f'"initial_value": "false", '
-<<<<<<< HEAD
-=======
-            # f'"initial_value": "{self.hide_on_disconnect_channel is None}", '
->>>>>>> 76619421
             f'"expression": "{expression_str}", '
             f'"channels": [{", ".join(channel_list)}], '
             f'"notes": "{self.notes}"'
@@ -926,41 +902,18 @@
         ch = f"ch[{index}]"
 
         if visMin is not None and visMax is not None:
-<<<<<<< HEAD
             show_on_true_string = f"float({ch}) >= {visMin} and float({ch}) < {visMax}"
             show_on_false_string = f"float({ch}) < {visMin} or float({ch}) >= {visMax}"
         else:
-=======
-            # show_on_true_string = f"True if float({ch}) >= {visMin} and float({ch}) < {visMax} else False"
-            # show_on_false_string = f"False if float({ch}) >= {visMin} and float({ch}) < {visMax} else True"
-            show_on_true_string = f"float({ch}) >= {visMin} and float({ch}) < {visMax}"
-            show_on_false_string = f"float({ch}) >= {visMin} and float({ch}) < {visMax}"
-        else:
-            # show_on_true_string = f"True if {ch}==1 else False"
-            # show_on_false_string = f"True if {ch}!=1 else False"
->>>>>>> 76619421
             show_on_true_string = f"{ch}==1"
             show_on_false_string = f"{ch}!=1"  # TODO: maybe need to change from specifically 1 (== 0 or != 0)?
 
         return show_on_true_string if show_on_true else show_on_false_string
 
     def get_hide_on_disconnect_expression(self, index, init):
-<<<<<<< HEAD
         ch = f"ch[{index}]"
 
         return f"{ch} is not None"
-=======
-        """
-        if init:
-           ch = init
-        else:
-          ch = f"ch[{index}]"
-        """
-        ch = f"ch[{index}]"
-
-        return f"{ch} is not None"
-        # return f"bool({ch})"
->>>>>>> 76619421
 
 
 @dataclass
@@ -1064,6 +1017,8 @@
     x_channel: Optional[str] = None
     y_channel: Optional[str] = None
     plotColor: Optional[RGBA] = None
+
+
 @dataclass
 class RGBAStyleSheet(XMLConvertible):
     red: int
@@ -1469,10 +1424,6 @@
             self.rules.append(
                 RuleArguments("Visible", self.visPv, False, self.visInvert is None, self.visMin, self.visMax)
             )
-<<<<<<< HEAD
-
-=======
->>>>>>> 76619421
         hidden_widgets = ["activextextdspclassnoedit", "activechoicebuttonclass, activextextclass", "mzxygraphclass"]
         is_hidden = False
 
