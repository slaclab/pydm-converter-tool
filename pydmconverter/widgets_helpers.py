--- conflicted
+++ resolved
@@ -1564,20 +1564,10 @@
         window_title = ET.SubElement(main_widget, "property", attrib={"name": "windowTitle"})
         title_string = ET.SubElement(window_title, "string")
         title_string.text = "PyDM Screen"
-<<<<<<< HEAD
 
         screen_properties: dict[str, str] = edm_parser.ui.properties
         self.add_screen_properties(main_widget, screen_properties)
 
-        central_widget = ET.SubElement(
-            main_widget,
-            "widget",
-            attrib={
-                "class": "QWidget",
-                "name": "centralwidget",
-            },
-        )
-=======
         if scrollable:
             print("Creating scrollable PyDM window")
             layout = ET.SubElement(main_widget, "layout", attrib={"class": "QVBoxLayout", "name": "verticalLayout"})
@@ -1620,7 +1610,6 @@
                     "name": "centralwidget",
                 },
             )
->>>>>>> 41689d11
 
         return ui_element, central_widget
 
