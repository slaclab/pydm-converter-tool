import re
import os
from pathlib import Path
from pprint import pprint
from dataclasses import dataclass, field
from pydmconverter.edm.parser_helpers import (
    convert_color_property_to_qcolor,
    parse_colors_list,
    search_color_list,
    replace_calc_and_loc_in_edm_content,
)
<<<<<<< HEAD
import logging
=======
>>>>>>> b83a3db5

logging.basicConfig(level=logging.INFO)
logger = logging.getLogger(__name__)

IGNORED_PROPERTIES = ("#", "x ", "y ", "w ", "h ", "major ", "minor ", "release ")


@dataclass
class EDMObjectBase:
    """EDM Abstract Object class represents an abstract object in .edl files"""

    x: int = 0
    y: int = 0
    width: int = 0
    height: int = 0


@dataclass
class EDMGroup(EDMObjectBase):
    """EDM Group class represents a group in .edl files"""

    objects: list[EDMObjectBase] = field(default_factory=list)
    properties: dict = field(default_factory=dict)

    def add_object(self, obj):
        self.objects.append(obj)


@dataclass
class EDMObject(EDMObjectBase):
    """EDM Object class represents an object in .edl files"""

    name: str = ""
    properties: dict = field(default_factory=dict)


class EDMFileParser:
    """EDMFileParser class parses .edl files and creates a tree of
    EDMObjects and EDMGroups"""

    screen_prop_pattern = re.compile(r"beginScreenProperties(.*)endScreenProperties", re.DOTALL)
    group_pattern = re.compile(r"object activeGroupClass(.*)endGroup", re.DOTALL)
    object_pattern = re.compile(
        r"object\s+(\w+(?::\w+)?)\s*beginObjectProperties\s*(.*?)\s*endObjectProperties(?=\s*(?:#.*?)?(?:object|\s*$))",
        re.DOTALL | re.MULTILINE,
    )
    # object_pattern = re.compile(
    #    r"object\s+(\w+)\s*beginObjectProperties\s*(.*?)\s*endObjectProperties(?=\s*(?:#.*?)?(?:object|\s*$))",
    #    re.DOTALL | re.MULTILINE,
    # )

    def __init__(self, file_path: str | Path, output_file_path: str | Path):
        """Creates an instance of EDMFileParser for the given file_path

        Parameters
        ----------
        file_path : str | Path
            EDM file to parse
        """
        if not Path(file_path).exists():
            raise FileNotFoundError(f"File not found: {file_path}")
        self.file_path = file_path
        self.output_file_path = output_file_path

<<<<<<< HEAD
        try:
            with open(file_path, "r") as file:
                self.text = file.read()
        except UnicodeDecodeError as e:
            logger.warning(f"Could not read file as UTF-8 (bad byte at {e.start}): {e}. Switching to Latin-1...")
            with open(file_path, "r", encoding="latin-1") as file:
                self.text = file.read()
=======
        with open(file_path, "r") as file:
            self.text = file.read()
>>>>>>> b83a3db5
        self.modify_text(file_path)

        self.screen_properties_end = 0
        self.ui = EDMGroup()

        self.parse_screen_properties()
        self.parse_objects_and_groups(self.text[self.screen_properties_end :], self.ui)

    def modify_text(self, file_path) -> str:  # unnecessary return
        self.text = self.text.replace("$(!W)", "")
<<<<<<< HEAD
        self.text = self.text.replace("$(!A)", "")  # remove global macros TODO: May need to use later
        pattern = r"\\*\$\(([^)]+)\)"
        self.text = re.sub(pattern, r"${\1}", self.text)
        self.text, _, _ = replace_calc_and_loc_in_edm_content(self.text, file_path)
        # pattern = r"\\*\$\(([^)]+)\)"
        # self.text = re.sub(pattern, r"${\1}", self.text)
=======
        self.text = self.text.replace("$(!A)", "")  # remove global macros TODO: In edm, these macros (!W) and (!A) are used to specify the scope of the macros (outside of a specific screen) this may need to be resolved more cleanly later
        self.text, _, _ = replace_calc_and_loc_in_edm_content(self.text, file_path)
        pattern = r"\\*\$\(([^)]+)\)"
        self.text = re.sub(pattern, r"${\1}", self.text)
>>>>>>> b83a3db5
        return self.text

    def parse_screen_properties(self) -> None:
        """Get the screen properties from the .edl file and set the UI
        height and width
        """
        match = self.screen_prop_pattern.search(self.text)
        if match:
            screen_prop_text = match.group(1)
            self.screen_properties_end = match.end()
            size_properties = self.get_size_properties(screen_prop_text)
            other_properties = self.get_object_properties(screen_prop_text)
            if "bgColor" in other_properties:
                color_list_filepath = search_color_list()
                color_list_dict = parse_colors_list(color_list_filepath)

                edmColor = other_properties["bgColor"]
                other_properties["bgColor"] = convert_color_property_to_qcolor(edmColor, color_data=color_list_dict)
            self.ui.properties = other_properties

            self.ui.height = size_properties["height"]
            self.ui.width = size_properties["width"]

    def parse_objects_and_groups(self, text: str, parent_group: EDMGroup) -> None:
        """Recursively parse the given text into a tree of EDMObjects and
        EDMGroups. The parsed EDMObjects and EDMGroups are added to the
        given parent_group, which is the root EDMGroup of the tree.
        Parameters
        ----------
        text : str
            Text from the file to be parsed
        parent_group : EDMGroup
            Parent EDMGroup to add the parsed EDMObjects and EDMGroups to
        """
        pos = 0
        while pos < len(text):
            # Skip whitespace and comments
            while pos < len(text) and (text[pos].isspace() or text[pos] == "#"):
                if text[pos] == "#":
                    while pos < len(text) and text[pos] != "\n":
                        pos += 1
                else:
                    pos += 1
            if pos >= len(text):
                break

            if text[pos:].lstrip().startswith("object activeGroupClass"):
                group_start = pos

                begin_obj_props = text.find("beginObjectProperties", group_start)
                begin_group_idx = text.find("beginGroup", begin_obj_props)
                end_group_idx = self.find_matching_end_group(text, begin_group_idx)
                end_obj_props = text.find("endObjectProperties", end_group_idx)

                if begin_obj_props == -1 or end_obj_props == -1 or begin_group_idx == -1:
                    snippet = text[pos : pos + 100].strip()
                    print(f"Skipping malformed group at {pos}, snippet: {snippet}")
                    pos += 1
                    continue

                end_group_idx = self.find_matching_end_group(text, begin_group_idx)
                if end_group_idx == -1:
                    print(f"Could not find matching endGroup at {pos}")
                    pos += 1
                    continue

                # get rid of trailing endObjectProperties
                extra_end_props = text.find("endObjectProperties", end_group_idx)
                group_end = (
                    extra_end_props + len("endObjectProperties")
                    if (extra_end_props != -1 and extra_end_props < text.find("object", end_group_idx))
                    else end_group_idx + len("endGroup")
                )
                group_header = (
                    text[begin_obj_props + len("beginObjectProperties") : begin_group_idx]
                    + text[end_group_idx + len("endGroup") : end_obj_props]
                )
                group_body = text[begin_group_idx + len("beginGroup") : end_group_idx]

                size_props = self.get_size_properties(group_header)
                properties = self.get_object_properties(group_header)

                group = EDMGroup(**size_props)
                group.properties = properties

                self.parse_objects_and_groups(group_body, group)
                parent_group.add_object(group)
                pos = group_end
                continue

            # Try matching a regular object
            object_match = self.object_pattern.search(text, pos)
            if object_match:
                name = object_match.group(1).replace(":", "")  # remove colons from name (causes issues with PyDM)
                object_text = object_match.group(2)
                size_properties = self.get_size_properties(object_text)
                properties = self.get_object_properties(object_text)

                if name.lower() == "activesymbolclass" or name.lower() == "anasymbolclass":
                    obj = self.get_symbol_group(properties=properties, size_properties=size_properties)
                else:
                    obj = EDMObject(name=name, properties=properties, **size_properties)
                parent_group.add_object(obj)

                pos = object_match.end()
            else:
                snippet = text[pos : pos + 100]
                print(f"Unrecognized text at pos {pos}: '{snippet}'")
                pos = text.find("\n", pos) if "\n" in text[pos:] else len(text)

    def get_symbol_group(self, properties: dict[str, bool | str | list[str]], size_properties: dict[str, int]):
        embedded_file = properties.get("file")
        if not embedded_file:
            print("No embedded file specified in properties.")
            return EDMGroup()
        if not embedded_file.endswith(".edl"):
            embedded_file += ".edl"
        edm_paths = os.environ.get("EDMDATAFILES", ".").split(":")
        embedded_text = None
        for path in edm_paths:
            full_path = Path(path) / embedded_file
            if full_path.is_file():
                with open(full_path, "r") as file:
                    embedded_text = file.read()
                break
        if embedded_text is None:
            return EDMGroup()

        temp_group = EDMGroup()
        match = self.screen_prop_pattern.search(embedded_text)
        if match:
            screen_properties_end = match.end()

        num_pvs = properties["numPvs"]
        self.parse_objects_and_groups(embedded_text[screen_properties_end:], temp_group)
        self.resize_symbol_groups(temp_group, size_properties)
<<<<<<< HEAD
        self.add_symbol_properties(temp_group, properties)
        if "orientation" in properties:
            self.reorient_symbol_groups(temp_group, properties["orientation"], size_properties)
        if "minValues" not in properties or "maxValues" not in properties:
            ranges = None
        else:
            ranges = self.generate_pv_ranges(properties)
        self.remove_extra_groups(temp_group, ranges)
        if num_pvs == 0 or num_pvs == "0":
            self.remove_symbol_groups(temp_group, ranges)
        elif ranges is not None:
=======
        if "orientation" in properties:
            self.reorient_symbol_groups(temp_group, properties["orientation"], size_properties)
        ranges = self.generate_pv_ranges(properties)
        self.remove_extra_groups(temp_group, ranges)
        if num_pvs == 0 or num_pvs == "0":
            self.remove_symbol_groups(temp_group, ranges)
        else:
>>>>>>> b83a3db5
            self.populate_symbol_pvs(temp_group, properties, ranges)
        return temp_group

    def resize_symbol_groups(self, temp_group: EDMGroup, size_properties: dict[str, int]) -> None:
        for sub_group in temp_group.objects:
            for sub_object in sub_group.objects:
                sub_object.x = sub_object.x - sub_group.x + size_properties["x"]
                sub_object.y = sub_object.y - sub_group.y + size_properties["y"]
            sub_group.x = size_properties["x"]
            sub_group.y = size_properties[
                "y"
            ]  # The group resizing is needed to reorient symbol groups for rotations later

    def reorient_symbol_groups(self, temp_group: EDMGroup, orientation, size_properties) -> None:
        if orientation == "FlipV":
            for sub_group in temp_group.objects:
                for sub_object in sub_group.objects:
                    if sub_object.name.lower() == "activearcclass":
                        sub_object.properties["startAngle"] = str(-int(sub_object.properties["startAngle"]))
                        sub_object.properties["totalAngle"] = str(-int(sub_object.properties["totalAngle"]))
                    if sub_object.name.lower() == "activelineclass":
                        for i in range(len(sub_object.properties["yPoints"])):
                            sub_object.properties["yPoints"][i] = str(
                                int(sub_object.height) - int(sub_object.properties["yPoints"][i]) + int(sub_object.y)
                            )
                    sub_object.y = int(sub_object.height) + int(sub_object.y) - int(sub_group.height)

        if orientation == "FlipH":
            for sub_group in temp_group.objects:
                for sub_object in sub_group.objects:
                    if sub_object.name.lower() == "activearcclass":
                        sub_object.properties["startAngle"] = str(-int(sub_object.properties["startAngle"]))
                    if sub_object.name.lower() == "activelineclass":
                        for i in range(len(sub_object.properties["xPoints"])):
                            sub_object.properties["xPoints"][i] = str(
                                int(sub_object.width) - int(sub_object.properties["xPoints"][i]) + int(sub_object.x)
                            )
                    sub_object.x = int(size_properties["x"]) - int(sub_object.x)
        if orientation == "rotateCW":
            for sub_group in temp_group.objects:
                group_cx = sub_group.x + sub_group.width / 2
                group_cy = sub_group.y + sub_group.height / 2

                for sub_object in sub_group.objects:
                    if sub_object.name.lower() == "activearcclass":
                        sub_object.properties["startAngle"] = str((int(sub_object.properties["startAngle"]) - 90) % 360)

                    obj_cx = sub_object.x + sub_object.width / 2
                    obj_cy = sub_object.y + sub_object.height / 2

                    rel_x = obj_cx - group_cx
                    rel_y = obj_cy - group_cy

                    new_rel_x = -rel_y
                    new_rel_y = rel_x

                    new_cx = group_cx + new_rel_x
                    new_cy = group_cy + new_rel_y

                    sub_object.x = int(new_cx - sub_object.height // 2)  # width/height swap
                    sub_object.y = int(new_cy - sub_object.width // 2)

                    sub_object.width, sub_object.height = sub_object.height, sub_object.width

                    if "xPoints" in sub_object.properties and "yPoints" in sub_object.properties:
                        for i in range(len(sub_object.properties["xPoints"])):
                            px = int(sub_object.properties["xPoints"][i])
                            py = int(sub_object.properties["yPoints"][i])

                            rel_px = px - group_cx
                            rel_py = py - group_cy

                            new_rel_px = rel_py
                            new_rel_py = -rel_px

                            sub_object.properties["xPoints"][i] = str(group_cx + new_rel_px)
                            sub_object.properties["yPoints"][i] = str(group_cy + new_rel_py)

        if orientation == "rotateCCW":
            for sub_group in temp_group.objects:
                group_cx = sub_group.x + sub_group.width / 2
                group_cy = sub_group.y + sub_group.height / 2

                for sub_object in sub_group.objects:
                    if sub_object.name.lower() == "activearcclass":
                        sub_object.properties["startAngle"] = str((int(sub_object.properties["startAngle"]) + 90) % 360)

                    obj_cx = sub_object.x + sub_object.width / 2
                    obj_cy = sub_object.y + sub_object.height / 2

                    rel_x = obj_cx - group_cx
                    rel_y = obj_cy - group_cy

                    new_rel_x = rel_y
                    new_rel_y = -rel_x

                    new_cx = group_cx + new_rel_x
                    new_cy = group_cy + new_rel_y

                    sub_object.x = int(new_cx - sub_object.height // 2)  # width/height swap
                    sub_object.y = int(new_cy - sub_object.width // 2)

                    sub_object.width, sub_object.height = sub_object.height, sub_object.width

                    if "xPoints" in sub_object.properties and "yPoints" in sub_object.properties:
                        for i in range(len(sub_object.properties["xPoints"])):
                            px = int(sub_object.properties["xPoints"][i])
                            py = int(sub_object.properties["yPoints"][i])

                            rel_px = px - group_cx
                            rel_py = py - group_cy

                            new_rel_px = rel_py
                            new_rel_py = -rel_px

                            sub_object.properties["xPoints"][i] = str(group_cx + new_rel_px)
                            sub_object.properties["yPoints"][i] = str(group_cy + new_rel_py)

    def remove_extra_groups(self, temp_group: EDMGroup, ranges: list[list[str]]) -> None:
<<<<<<< HEAD
        if ranges is None:
            temp_group.objects = temp_group.objects[:1]
            return
=======
>>>>>>> b83a3db5
        while len(temp_group.objects) > len(ranges):
            print(f"removed symbol group: {temp_group.objects.pop()}")

    def remove_symbol_groups(self, temp_group: EDMGroup, ranges: list[list[str]]) -> None:
        for i in range(
            len(ranges) - 1, -1, -1
        ):  # going backwards so I do not need to change indices when deleting objects
            min_range = ranges[i][0] or float("-inf")
            max_range = ranges[i][1] or float("inf")
            if float(min_range) > 1 or float(max_range) <= 1:
                temp_group.objects.pop(i)

    def generate_pv_ranges(self, properties: dict[str, bool | str | list[str]]) -> None:
        min_values = properties["minValues"]
        max_values = properties["maxValues"]
        num_states = int(properties["numStates"])
        ranges = [[None, None] for _ in range(num_states)]
        for i in range(len(min_values)):
            separated_value = min_values[i].split(" ")
            if len(separated_value) == 1:
                ranges[i][0] = separated_value[0]
            elif len(separated_value) == 2:
                ranges[int(separated_value[0])][0] = separated_value[1]
            else:
                raise ValueError(f"Malformed minValue attribute: {min_values}")
        for i in range(len(max_values)):
            separated_value = max_values[i].split(" ")
            if len(separated_value) == 1:
                ranges[i][1] = separated_value[0]
            elif len(separated_value) == 2:
                ranges[int(separated_value[0])][1] = separated_value[1]
            else:
                raise ValueError(f"Malformed maxValue attribute: {max_values}")
        return ranges

    def populate_symbol_pvs(
        self, temp_group: EDMGroup, properties: dict[str, bool | str | list[str]], ranges: list[list[str]]
    ) -> None:
        num_states = int(properties["numStates"])
<<<<<<< HEAD
        # symbol_channel = properties["controlPvs"][0]
        if len(properties["controlPvs"]) > 1:
            print(f"This symbol object has more than one pV: {properties}")
            print(f"controlPvs: {properties['controlPvs']}")
            # breakpoint()
=======
        symbol_channel = properties["controlPvs"][0]
        if len(properties["controlPvs"]) > 1:
            print(f"This symbol object has more than one pV: {properties}")
>>>>>>> b83a3db5
        for i in range(
            min(len(temp_group.objects), num_states)
        ):  # TODO: Figure out what happens when numStates < temp_group.objects
            temp_group.objects[i].properties["symbolMin"] = ranges[i][0]
            temp_group.objects[i].properties["symbolMax"] = ranges[i][1]
<<<<<<< HEAD
            # temp_group.objects[i].properties["symbolChannel"] = symbol_channel

    def add_symbol_properties(self, temp_group: EDMGroup, properties: dict[str, bool | str | list[str]]) -> None:
        if "controlPvs" in properties:
            symbol_channel = properties["controlPvs"][0]
        else:
            symbol_channel = None
        for sub_group in temp_group.objects:
            for sub_object in sub_group.objects:
                sub_object.properties["isSymbol"] = True
                sub_object.properties["symbolChannel"] = symbol_channel
=======
            temp_group.objects[i].properties["symbolChannel"] = symbol_channel
>>>>>>> b83a3db5

    def find_matching_end_group(self, text: str, begin_group_pos: int) -> int:
        """Find the matching endGroup for a beginGroup, handling nested groups"""
        pos = begin_group_pos + len("beginGroup")
        group_depth = 1

        while pos < len(text) and group_depth > 0:
            # Look for beginGroup
            begin_group_next = text.find("beginGroup", pos)
            end_group_next = text.find("endGroup", pos)

            if end_group_next == -1:
                return -1

            if begin_group_next != -1 and begin_group_next < end_group_next:
                group_depth += 1
                pos = begin_group_next + len("beginGroup")
            else:
                group_depth -= 1
                if group_depth == 0:
                    return end_group_next
                pos = end_group_next + len("endGroup")

        return -1

    @staticmethod
    def get_size_properties(text: str) -> dict[str, int]:
        """Get the size properties from the given text (x, y, width, height)

        Parameters
        ----------
        text : str
            Text to extract size properties from

        Returns
        -------
        dict : str, int
            A dictionary containing the size properties from the text
        """
        size_properties = {}
        for prop in ["x", "y", "width", "height"]:
            match = re.search(rf"^{prop[0]}\s+(-?\d+)", text, re.M)
            if not match:
                """match_macro = re.search(rf"^{prop[0]}\s+(\$\{{[A-Za-z_][A-Za-z0-9_]*\}})", text, re.M)
                if not match_macro:
                    raise ValueError(f"Missing required property '{prop}' in widget.")
                size_properties[prop] = match_macro.group(1)"""
                print(
                    f"Missing size property (likely a macro): {prop}"
                )  # TODO: Come back and use the improved solution
                size_properties[prop] = 1
                # raise ValueError(f"Missing required property '{prop}' in widget.")
            else:
                size_properties[prop] = int(match.group(1))

        return size_properties

    @classmethod
    def get_object_properties(cls, text: str) -> dict[str, bool | str | list[str]]:
        """Get the object properties from the given text. This can be any
        property that an EDM Object may use (e.g. fillColor, value, editable).
        Size properties and version information are ignored.

        Parameters
        ----------
        text : str
            Text to extract properties from

        Returns
        -------
        dict : str, bool | str | list[str]
            A dictionary containing the properties of an object
        """
        in_multi_line = False
        multi_line_key = None
        multi_line_prop = []
        properties = {}

        for line in text.splitlines():
            if not line or line.startswith(IGNORED_PROPERTIES):
                continue

            if in_multi_line:
                if line == "}":
                    in_multi_line = False
                    cleaned_prop = cls.remove_prepended_index(multi_line_prop)
                    properties[multi_line_key] = cleaned_prop
                    multi_line_prop = []
                else:
                    multi_line_prop.append(line.strip(' "'))
                continue

            try:
                k, v = line.split(maxsplit=1)
                v = v.strip(' "')
            except ValueError:
                k, v = line, True

            if v == "{":
                in_multi_line = True
                multi_line_key = k
            else:
                properties[k] = v

        return properties

    @staticmethod
    def remove_prepended_index(lines: list[str]) -> list[str]:
        """Removes the prepended indices from the given multi-line property value

        Parameters
        ----------
        lines : list[str]
            List of lines in a multi-line property value to remove the prepended indices from

        Returns
        -------
        list[str]
            Lines of the multi-line property value with the prepended indices removed
        """
        indices = []
        values = []

        def check_sequential(indices):
            """Check if the list of indices is sequential starting from 0"""
            return indices == list(range(len(indices)))

        for line in lines:
            try:
                k, v = line.split(maxsplit=1)
                indices.append(int(k))
                values.append(v.strip(' "'))
            except ValueError:
                return lines

        if not check_sequential(indices):
            return lines
        return values


if __name__ == "__main__":
    """Startup code to test the EDMFileParser class"""
    parser = EDMFileParser(Path("../../examples/all_bsy0_main_with_groups.edl"))
    pprint(parser.ui, indent=2)<|MERGE_RESOLUTION|>--- conflicted
+++ resolved
@@ -9,10 +9,7 @@
     search_color_list,
     replace_calc_and_loc_in_edm_content,
 )
-<<<<<<< HEAD
 import logging
-=======
->>>>>>> b83a3db5
 
 logging.basicConfig(level=logging.INFO)
 logger = logging.getLogger(__name__)
@@ -77,7 +74,6 @@
         self.file_path = file_path
         self.output_file_path = output_file_path
 
-<<<<<<< HEAD
         try:
             with open(file_path, "r") as file:
                 self.text = file.read()
@@ -85,10 +81,6 @@
             logger.warning(f"Could not read file as UTF-8 (bad byte at {e.start}): {e}. Switching to Latin-1...")
             with open(file_path, "r", encoding="latin-1") as file:
                 self.text = file.read()
-=======
-        with open(file_path, "r") as file:
-            self.text = file.read()
->>>>>>> b83a3db5
         self.modify_text(file_path)
 
         self.screen_properties_end = 0
@@ -99,19 +91,14 @@
 
     def modify_text(self, file_path) -> str:  # unnecessary return
         self.text = self.text.replace("$(!W)", "")
-<<<<<<< HEAD
-        self.text = self.text.replace("$(!A)", "")  # remove global macros TODO: May need to use later
+        self.text = self.text.replace(
+            "$(!A)", ""
+        )  # remove global macros TODO: In edm, these macros (!W) and (!A) are used to specify the scope of the macros (outside of a specific screen) this may need to be resolved more cleanly later
         pattern = r"\\*\$\(([^)]+)\)"
         self.text = re.sub(pattern, r"${\1}", self.text)
         self.text, _, _ = replace_calc_and_loc_in_edm_content(self.text, file_path)
         # pattern = r"\\*\$\(([^)]+)\)"
         # self.text = re.sub(pattern, r"${\1}", self.text)
-=======
-        self.text = self.text.replace("$(!A)", "")  # remove global macros TODO: In edm, these macros (!W) and (!A) are used to specify the scope of the macros (outside of a specific screen) this may need to be resolved more cleanly later
-        self.text, _, _ = replace_calc_and_loc_in_edm_content(self.text, file_path)
-        pattern = r"\\*\$\(([^)]+)\)"
-        self.text = re.sub(pattern, r"${\1}", self.text)
->>>>>>> b83a3db5
         return self.text
 
     def parse_screen_properties(self) -> None:
@@ -248,7 +235,6 @@
         num_pvs = properties["numPvs"]
         self.parse_objects_and_groups(embedded_text[screen_properties_end:], temp_group)
         self.resize_symbol_groups(temp_group, size_properties)
-<<<<<<< HEAD
         self.add_symbol_properties(temp_group, properties)
         if "orientation" in properties:
             self.reorient_symbol_groups(temp_group, properties["orientation"], size_properties)
@@ -260,15 +246,6 @@
         if num_pvs == 0 or num_pvs == "0":
             self.remove_symbol_groups(temp_group, ranges)
         elif ranges is not None:
-=======
-        if "orientation" in properties:
-            self.reorient_symbol_groups(temp_group, properties["orientation"], size_properties)
-        ranges = self.generate_pv_ranges(properties)
-        self.remove_extra_groups(temp_group, ranges)
-        if num_pvs == 0 or num_pvs == "0":
-            self.remove_symbol_groups(temp_group, ranges)
-        else:
->>>>>>> b83a3db5
             self.populate_symbol_pvs(temp_group, properties, ranges)
         return temp_group
 
@@ -388,12 +365,9 @@
                             sub_object.properties["yPoints"][i] = str(group_cy + new_rel_py)
 
     def remove_extra_groups(self, temp_group: EDMGroup, ranges: list[list[str]]) -> None:
-<<<<<<< HEAD
         if ranges is None:
             temp_group.objects = temp_group.objects[:1]
             return
-=======
->>>>>>> b83a3db5
         while len(temp_group.objects) > len(ranges):
             print(f"removed symbol group: {temp_group.objects.pop()}")
 
@@ -433,23 +407,14 @@
         self, temp_group: EDMGroup, properties: dict[str, bool | str | list[str]], ranges: list[list[str]]
     ) -> None:
         num_states = int(properties["numStates"])
-<<<<<<< HEAD
         # symbol_channel = properties["controlPvs"][0]
         if len(properties["controlPvs"]) > 1:
             print(f"This symbol object has more than one pV: {properties}")
-            print(f"controlPvs: {properties['controlPvs']}")
-            # breakpoint()
-=======
-        symbol_channel = properties["controlPvs"][0]
-        if len(properties["controlPvs"]) > 1:
-            print(f"This symbol object has more than one pV: {properties}")
->>>>>>> b83a3db5
         for i in range(
             min(len(temp_group.objects), num_states)
         ):  # TODO: Figure out what happens when numStates < temp_group.objects
             temp_group.objects[i].properties["symbolMin"] = ranges[i][0]
             temp_group.objects[i].properties["symbolMax"] = ranges[i][1]
-<<<<<<< HEAD
             # temp_group.objects[i].properties["symbolChannel"] = symbol_channel
 
     def add_symbol_properties(self, temp_group: EDMGroup, properties: dict[str, bool | str | list[str]]) -> None:
@@ -461,9 +426,6 @@
             for sub_object in sub_group.objects:
                 sub_object.properties["isSymbol"] = True
                 sub_object.properties["symbolChannel"] = symbol_channel
-=======
-            temp_group.objects[i].properties["symbolChannel"] = symbol_channel
->>>>>>> b83a3db5
 
     def find_matching_end_group(self, text: str, begin_group_pos: int) -> int:
         """Find the matching endGroup for a beginGroup, handling nested groups"""
