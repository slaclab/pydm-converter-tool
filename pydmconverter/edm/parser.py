--- conflicted
+++ resolved
@@ -228,14 +228,10 @@
         self.add_symbol_properties(temp_group, properties)
         if "orientation" in properties:
             self.reorient_symbol_groups(temp_group, properties["orientation"], size_properties)
-<<<<<<< HEAD
         if "minValues" not in properties or "maxValues" not in properties:
             ranges = None
         else:
             ranges = self.generate_pv_ranges(properties)
-=======
-        ranges = self.generate_pv_ranges(properties)
->>>>>>> 01a28f87
         self.remove_extra_groups(temp_group, ranges)
         if num_pvs == 0 or num_pvs == "0":
             self.remove_symbol_groups(temp_group, ranges)
@@ -404,11 +400,6 @@
         # symbol_channel = properties["controlPvs"][0]
         if len(properties["controlPvs"]) > 1:
             print(f"This symbol object has more than one pV: {properties}")
-<<<<<<< HEAD
-            print(f"controlPvs: {properties['controlPvs']}")
-            # breakpoint()
-=======
->>>>>>> 01a28f87
         for i in range(
             min(len(temp_group.objects), num_states)
         ):  # TODO: Figure out what happens when numStates < temp_group.objects
