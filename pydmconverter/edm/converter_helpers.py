from typing import Optional, List, Tuple
from pydmconverter.edm.parser import EDMObject, EDMGroup, EDMFileParser
from pydmconverter.widgets import (
    PyDMDrawingRectangle,
    PyDMDrawingEllipse,
    PyDMDrawingLine,
    PyDMDrawingPolyline,
    PyDMLabel,
    PyDMLineEdit,
    PyDMPushButton,
    PyDMRelatedDisplayButton,
    PyDMShellCommand,
    PyDMFrame,
    PyDMEmbeddedDisplay,
    QPushButton,
    PyDMEnumButton,
    QTabWidget,
    QWidget,
    QTableWidget,
    PyDMByteIndicator,
    PyDMDrawingArc,
    PyDMWaveformPlot,
    PyDMScaleIndicator,
    PyDMSlider,
)
from pydmconverter.edm.parser_helpers import convert_color_property_to_qcolor, search_color_list, parse_colors_list
from pydmconverter.edm.menumux import generate_menumux_file
import logging
import math
import os
import copy

EDM_TO_PYDM_WIDGETS = {  # missing PyDMFrame, QPushButton, QComboBox, PyDMDrawingLine
    # Graphics widgets
    "activerectangleclass": PyDMDrawingRectangle,
    "circle": PyDMDrawingEllipse,
    "activelineclass": PyDMDrawingPolyline,
    "line": PyDMDrawingLine,
    # "image": PyDMImageView,
    "activextextclass": PyDMLabel,
    # Monitors
    # "meter": PyDMMeter,
    # "bar": PyDMBar,
    # "xy_graph": PyDMScatterPlot,
    # "byte_indicator": PyDMByteIndicator,
    # Controls
    "text_input": PyDMLineEdit,
    # "slider": PyDMSlider,
    "button": PyDMPushButton,
    # "menu_button": PyDMMenuButton,
    # "choice_button": PyDMChoiceButton,
    # "radio_box": PyDMRadioButtonGroup,
    "related_display_button": PyDMRelatedDisplayButton,
    "shell_command": PyDMShellCommand,
    # "activemessagebuttonclass": PyDMEnumComboBox,  # and more: activeMenuButtonClass, activeButtonClass
    # "": PyDMEnumButton
    "activemenubuttonclass": PyDMPushButton,  # "activemenubuttonclass": PyDMEnumComboBox,
    "activemessagebuttonclass": PyDMPushButton,
    "activextextdspclass": PyDMLineEdit,
    "activepipclass": PyDMEmbeddedDisplay,
    "activeexitbuttonclass": QPushButton,
    # "shellcmdclass": QPushButton,  # may need to change
    "shellcmdclass": PyDMShellCommand,
    "textupdateclass": PyDMLabel,
    "multilinetextupdateclass": PyDMLabel,
    "relateddisplayclass": PyDMRelatedDisplayButton,  # QPushButton,
    "activexregtextclass": PyDMLabel,
    "activebuttonclass": PyDMPushButton,
    "activechoicebuttonclass": QTabWidget,
    "activecircleclass": PyDMDrawingEllipse,
    "activepngclass": PyDMLabel,
    "activebarclass": PyDMDrawingRectangle,
    "activeslacbarclass": PyDMDrawingRectangle,
    "activeradiobuttonclass": PyDMEnumButton,
    "activetableclass": QTableWidget,
    # "activecoeftableclass": PyDMWaveformTable,
    "byteclass": PyDMByteIndicator,
    "textentryclass": PyDMLineEdit,
    "multilinetextentryclass": PyDMLineEdit,
    "activextextdspclassnoedit": PyDMLabel,
    "activearcclass": PyDMDrawingArc,
    "xygraphclass": PyDMWaveformPlot,  # TODO: Going to need to add PyDMScatterplot for when there are xPvs and yPvs
    # "xygraphclass": PyDMScatterPlot
    "activeindicatorclass": PyDMScaleIndicator,
    "activesymbolclass": PyDMEmbeddedDisplay,
    "anasymbolclass": PyDMEmbeddedDisplay,
    "activefreezebuttonclass": PyDMPushButton,
    "activesliderclass": PyDMSlider,
    "activemotifsliderclass": PyDMSlider,
}

EDM_TO_PYDM_ATTRIBUTES = {
    # Common attributes
    "x": "x",
    "y": "y",
    "w": "width",
    "h": "height",
    "bgColor": "background_color",
    "fgColor": "foreground_color",
    "font": "font",
    "label": "text",
    "buttonLabel": "text",
    "frozenLabel": "frozenLabel",
    "frozenBgColor": "frozen_background_color",
    "tooltip": "PyDMToolTip",
    "visible": "visible",
    "noScroll": "noscroll",
    "enabled": "enabled",
    "precision": "precision",
    "showUnits": "show_units",
    "alarmPv": "channel",
    "controlPv": "channel",
    "indicatorPv": "channel",
    "filePv": "channel",
    "visPv": "visPv",
    # "visPv": "channel", #TODO: vispvs become rules
    "colorPv": "channel",
    "readPv": "channel",
    "nullPv": "channel",  # TODO: Add xpv and yPv
    "pv": "channel",
    "visInvert": "visInvert",
    "value": "text",
    "fill": "brushFill",
    "fillColor": "brushColor",
    "autoSize": "autoSize",
    "lineColor": "penColor",
    # Graphics attributes
    "lineWidth": "line_width",
    "lineStyle": "penStyle",
    "radius": "radius",
    "color": "color",
    # Image and display attributes
    # "file": "image_file", #TODO: find where this image file is used
    "aspectRatio": "aspect_ratio_mode",
    "scale": "scale_contents",
    # Slider, meter, and bar attributes
    "scaleMin": "min",
    "scaleMax": "max",
    "orientation": "orientation",
    "barColor": "bar_color",
    "scaleColor": "scale_color",
    # Byte indicator attributes
    "bitPattern": "bits",
    "onColor": "on_color",
    "offColor": "off_color",
    "topShadowColor": "top_shadow_color",
    "botShadowColor": "bottom_shadow_color",
    # Command-related attributes
    "cmd": "command",
    "args": "arguments",
    "command": "command",
    "numCmds": "numCmds",
    "commandLabel": "command_label",
    # Related display attributes
    "fileName": "filename",
    "macro": "macro",
    "file": "filename",
    "useDisplayBg": "useDisplayBg",
    # Scatter plot attributes
    "xChannel": "x_channel",
    "yChannel": "y_channel",
    "xPv": "x_channel",
    "yPv": "y_channel",
    "xRange": "x_range",
    "yRange": "y_range",
    "markerStyle": "marker_style",
    # Alarm sensitivity
    "alarmSensitiveContent": "alarmSensitiveContent",
    "alarmSensitiveBorder": "alarmSensitiveBorder",
    "fgAlarm": "alarmSensitiveContent",
    "lineAlarm": "alarmSensitiveContent",
    # Push Button attributes
    "pressValue": "press_value",
    "releaseValue": "release_value",
    # Misc attributes
    "onLabel": "on_label",  # TODO: may need to change later to accomidate for offLabel (but in all examples so far they are the same)
    "offLabel": "off_label",
    "arrows": "arrows",
    "fontAlign": "alignment",
    "displayFileName": "displayFileName",
    "embeddedHeight": "embeddedHeight",
    "embeddedWidth": "embeddedWidth",
    "numBits": "numBits",
    "startAngle": "startAngle",
    "totalAngle": "spanAngle",
    "visMin": "visMin",
    "visMax": "visMax",
    "symbolMin": "symbolMin",
    "symbolMax": "symbolMax",
    "symbolChannel": "symbolChannel",
    "tab_names": "tab_names",
    "hide_on_disconnect_channel": "hide_on_disconnect_channel",
    "flipScale": "flipScale",
    "indicatorColor": "indicatorColor",
    "majorTicks": "majorTicks",
    "minorTicks": "minorTicks",
    "plotColor": "plotColor",
    "nullColor": "nullColor",
    "closePolygon": "closePolygon",
    "secretId": "secretId",
}

COLOR_ATTRIBUTES: set = {
    "fgColor",
    "bgColor",
    "lineColor",
    "offColor",
    "onColor",
    "topShadowColor",
    "botShadowColor",
    "indicatorColor",
}

# Configure logging
logging.basicConfig(level=logging.INFO)
logger = logging.getLogger(__name__)


def transform_edm_to_pydm(edm_x, edm_y, edm_width, edm_height, container_height, scale=1.0, offset_x=0, offset_y=0):
    """
    Transform coordinates from an EDM coordinate system (bottom-left origin)
    to a PyDM coordinate system (top-left origin) at the root level.
    """
    pydm_x = offset_x + int(edm_x * scale)
    pydm_width = edm_width * scale
    pydm_height = edm_height * scale
    pydm_y = offset_y + int(edm_y * scale)

    logger.debug(
        f"Transform: EDM({edm_x}, {edm_y}, {edm_width}, {edm_height}) -> PyDM({pydm_x}, {pydm_y}, {pydm_width}, {pydm_height})"
    )

    return int(pydm_x), int(pydm_y), int(pydm_width), int(pydm_height)


def transform_nested_widget(
    child_edm_x,
    child_edm_y,
    child_edm_width,
    child_edm_height,
    parent_edm_x,
    parent_edm_y,
    parent_edm_height,
    scale=1.0,
):
    """
    Transform child widget coordinates relative to its parent.
    If EDM uses absolute coordinates for nested widgets, subtract parent position.
    """
    # Convert to relative coordinates by subtracting parent position
    relative_x = child_edm_x * scale  # - parent_edm_y
    relative_y = child_edm_y * scale  # - parent_edm_x
    child_width = child_edm_width * scale
    child_height = child_edm_height * scale

    return int(relative_x), int(relative_y), int(child_width), int(child_height)


def convert_edm_to_pydm_widgets(parser: EDMFileParser):
    """
    Converts an EDMFileParser object into a collection of PyDM widget instances.

    Parameters
    ----------
    parser : EDMFileParser
        The EDMFileParser instance containing parsed EDM objects and groups.

    Returns
    -------
    List[Union[widgets.PyDMWidgetBase, widgets.PyDMGroup]]
        A list of PyDM widget instances representing the EDM UI.
    """
    pydm_widgets = []
    used_classes = set()
    color_list_filepath = search_color_list()
    color_list_dict = parse_colors_list(color_list_filepath)

    pip_objects = find_objects(parser.ui, "activepipclass")  # find tabs and populate tab bars with tabs

    for pip_object in pip_objects:
        create_embedded_tabs(pip_object, parser.ui)

    def traverse_group(
        edm_group: EDMGroup,
        color_list_dict,
        parent_pydm_group: Optional[PyDMFrame] = None,
        pydm_widgets=None,
        container_height: float = None,
        scale: float = 1.0,
        offset_x: float = 0,
        offset_y: float = 0,
        central_widget: EDMGroup = None,
        parent_vispvs: Optional[List[Tuple[str, int, int]]] = None,
        # parent_vis_range: Optional[Tuple[int, int]] = None,
    ):
        menu_mux_buttons = []
        if pydm_widgets is None:
            pydm_widgets = []

        for obj in edm_group.objects:
            if isinstance(obj, EDMGroup):
                if parent_pydm_group is None:
                    x, y, width, height = transform_edm_to_pydm(
                        obj.x,
                        obj.y,
                        obj.width,
                        obj.height,
                        container_height=container_height,
                        scale=scale,
                        offset_x=offset_x,
                        offset_y=offset_y,
                    )
                else:
                    x, y, width, height = transform_nested_widget(
                        obj.x,
                        obj.y,
                        obj.width,
                        obj.height,
                        parent_pydm_group.x,  # Add parent x
                        parent_pydm_group.y,  # Add parent y
                        parent_pydm_group.height,
                        scale=scale,
                    )

                print("skipped pydm_group")

                if "visPv" in obj.properties and "visMin" in obj.properties and "visMax" in obj.properties:
                    curr_vispv = [(obj.properties["visPv"], obj.properties["visMin"], obj.properties["visMax"])]
                elif "visPv" in obj.properties:
                    curr_vispv = [(obj.properties["visPv"], None, None)]
                else:
                    curr_vispv = []

                if (
                    "symbolMin" in obj.properties
                    and "symbolMax" in obj.properties
                    and "symbolChannel" in obj.properties
                ):
                    symbol_vispv = [
                        (obj.properties["symbolChannel"], obj.properties["symbolMin"], obj.properties["symbolMax"])
                    ]
                else:
                    symbol_vispv = []

                traverse_group(
                    obj,
                    color_list_dict,
                    pydm_widgets=pydm_widgets,
                    container_height=height,
                    scale=scale,
                    offset_x=0,
                    offset_y=0,
                    central_widget=central_widget,
                    parent_vispvs=(parent_vispvs or []) + curr_vispv + symbol_vispv,
                    # parent_vis_range=(parent_vis_range or []) + curr_vis_range,
                )

            elif isinstance(obj, EDMObject):
                widget_type = EDM_TO_PYDM_WIDGETS.get(obj.name.lower())
                if obj.name.lower() == "menumuxclass":
                    menu_mux_buttons.append(obj)
                if not widget_type:
                    logger.warning(f"Unsupported widget type: {obj.name}. Skipping.")
                    log_unsupported_widget(obj.name)
                    continue
                if obj.name.lower() == "activechoicebuttonclass" and (
                    "tabs" not in obj.properties or not obj.properties["tabs"]
                ):
                    channel = search_for_edm_attr(obj, "channel")

                    if not channel:
                        logger.warning("Could not find channel in object: {obj.name}")
                    else:
                        tab_names = None
                        # tab_names = get_channel_tabs(channel)
                        widget_type = PyDMEnumButton
                        obj.properties["tab_names"] = tab_names
                        obj.properties["hide_on_disconnect_channel"] = channel

                widget = widget_type(name=obj.name + str(id(obj)) if hasattr(obj, "name") else f"widget_{id(obj)}")
                used_classes.add(type(widget).__name__)
                logger.info(f"Creating widget: {widget_type.__name__} ({widget.name})")

                if parent_vispvs:
                    setattr(widget, "visPvList", list(parent_vispvs))

                # Set mapped attributes.
                for edm_attr, value in obj.properties.items():
                    pydm_attr = EDM_TO_PYDM_ATTRIBUTES.get(edm_attr)

                    if obj.name.lower() == "activelineclass" and edm_attr in ["xPoints", "yPoints", "numPoints"]:
                        continue

                    if not pydm_attr:
                        continue

                    if edm_attr == "font":
                        value = parse_font_string(value)
                    if edm_attr == "fillColor":
                        original_value = value
                        color_tuple = convert_color_property_to_qcolor(value, color_data=color_list_dict)
                        logger.info(f"Color conversion: {original_value} -> {color_tuple}")
                        if color_tuple:
                            value = color_tuple
                            logger.info(f"Setting fillColor/brushColor to: {value}")
                        else:
                            logger.warning(f"Could not convert color {value}, skipping")
                            continue
                    if edm_attr == "value":
                        value = get_string_value(value)
<<<<<<< HEAD
                    if edm_attr in COLOR_ATTRIBUTES:
=======
                    color_attributes: set = {
                        "fgColor",
                        "bgColor",
                        "lineColor",
                        "offColor",
                        "onColor",
                        "topShadowColor",
                        "botShadowColor",
                        "indicatorColor",
                        "frozenBgColor",
                    }
                    if edm_attr in color_attributes:
>>>>>>> 01a28f87
                        value = convert_color_property_to_qcolor(value, color_data=color_list_dict)
                    if edm_attr == "plotColor":
                        color_list = []
                        for color in value:
                            color_list.append(convert_color_property_to_qcolor(color, color_data=color_list_dict))
                        value = color_list
                    try:
                        setattr(widget, pydm_attr, value)
                        logger.info(f"Set {pydm_attr} to {value} for {widget.name}")
                    except Exception as e:
                        logger.error(f"Failed to set attribute {pydm_attr} on {widget.name}: {e}")

                if obj.name.lower() == "activechoicebuttonclass" and widget_type == QTabWidget:
                    populate_tab_bar(obj, widget)
                if obj.name.lower() == "activelineclass" and isinstance(widget, PyDMDrawingPolyline):
                    if "xPoints" in obj.properties and "yPoints" in obj.properties:
                        x_points = obj.properties["xPoints"]
                        y_points = obj.properties["yPoints"]
                        abs_pts = [(int(float(x)), int(float(y))) for x, y in zip(x_points, y_points)]
                        pen = int(obj.properties.get("lineWidth", 1))
                        startCoord = (obj.x, obj.y)
                        geom, point_strings = geom_and_local_points(abs_pts, startCoord, pen)

                        widget.points = point_strings
                        widget.pen_width = pen
                        widget.pen_color = (0, 0, 0)
                        # widget.x, widget.y = geom["x"], geom["y"]
                        # widget.width       = geom["width"]
                        # widget.height      = geom["height"]

                if parent_pydm_group is None:
                    x, y, width, height = transform_edm_to_pydm(
                        obj.x,
                        obj.y,
                        obj.width,
                        obj.height,
                        container_height=container_height,
                        scale=scale,
                        offset_x=offset_x,
                        offset_y=offset_y,
                    )
                else:
                    x, y, width, height = transform_nested_widget(
                        obj.x,
                        obj.y,
                        obj.width,
                        obj.height,
                        parent_pydm_group.x,  # Add parent x
                        parent_pydm_group.y,  # Add parent y
                        parent_pydm_group.height,
                        scale=scale,
                    )
                widget.x = int(x)
                widget.y = int(y)
                widget.width = max(1, int(width))
                widget.height = max(1, int(height))

                if type(widget).__name__ == "PyDMPushButton" and (
                    ("offLabel" in obj.properties and obj.properties["offLabel"] != obj.properties["onLabel"])
                    or ("offColor" in obj.properties and obj.properties["offColor"] != obj.properties["onColor"])
                ):
                    off_button = create_off_button(widget)
                    pydm_widgets.append(off_button)

                if obj.name.lower() == "activefreezebuttonclass":
                    freeze_button = create_freeze_button(widget)
                    pydm_widgets.append(freeze_button)

                if isinstance(widget, (PyDMDrawingLine, PyDMDrawingPolyline)):
                    pad = widget.pen_width or 1
                    widget.width = int(widget.width) + pad
                    widget.height = int(widget.height) + pad

                if obj.properties.get("autoSize", False):
                    widget.autoSize = True

                """if parent_pydm_group:
                    parent_pydm_group.add_child(widget)
                    logger.info(f"Added {widget.name} to parent {parent_pydm_group.name}")
                else:
                    pydm_widgets.append(widget)
                    logger.info(f"Added {widget.name} to root")"""
                pydm_widgets.append(widget)
                logger.info(f"Added {widget.name} to root")
            else:
                logger.warning(f"Unknown object type: {type(obj)}. Skipping.")

        return pydm_widgets, menu_mux_buttons

    pydm_widgets, menu_mux_buttons = traverse_group(
        parser.ui, color_list_dict, None, None, parser.ui.height, central_widget=parser.ui
    )
    if menu_mux_buttons:
        generate_menumux_file(menu_mux_buttons, parser.output_file_path)
    return pydm_widgets, used_classes


def find_objects(group: EDMGroup, obj_name: str) -> List[EDMObject]:
    """
    Recursively search through an EDMGroup and its nested groups to find all
    instances of EDMObjects that match a specified name.

    Parameters
    ----------
    group : EDMGroup
        The EDMGroup instance within which to search for objects.
    obj_name : str
        The name of the object to search for (case insensitive)

    Returns
    -------
    List[EDMObject]
        A list of EDMObject instances that match the specified name. If no
        matches are found, an empty list is returned.
    """
    objects = []
    for obj in group.objects:
        if isinstance(obj, EDMGroup):
            objects += find_objects(obj, obj_name)
        elif obj.name.lower() == obj_name.lower():
            objects.append(obj)
    return objects


def create_off_button(widget: PyDMPushButton):
    """
    Given a PyDMPushButton with distinct off/on states, clone it into an "off" version.
    Modifies relevant visual attributes and appends a flag to identify it.
    """
    off_button = copy.deepcopy(widget)
    off_button.name = widget.name + "_off"
    if hasattr(widget, "off_color"):
        off_button.on_color = widget.off_color
    if hasattr(widget, "off_label"):
        off_button.on_label = widget.off_label
        off_button.text = widget.off_label
        widget.text = widget.on_label
    setattr(off_button, "is_off_button", True)
    setattr(widget, "is_off_button", False)
    logger.info(f"Created off-button: {off_button.name} based on {widget.name}")

    return off_button


def create_freeze_button(
    widget: PyDMPushButton,
):  # TODO: Can find a way to combine with create_off_button to reduce redundancy
    """
    Given a PyDMPushButton converted from an activefreezebuttonclass, clone it into a "freeze" version.
    Modifies relevant visual attributes and appends a flag to identify it.
    """
    freeze_button = copy.deepcopy(widget)
    freeze_button.name = widget.name + "_freeze"
    if hasattr(widget, "frozenLabel"):
        freeze_button.text = widget.frozenLabel
    if hasattr(widget, "frozen_background_color"):
        freeze_button.background_color = widget.frozen_background_color
    setattr(freeze_button, "is_freeze_button", True)
    setattr(widget, "is_freeze_button", False)
    logger.info(f"Created off-button: {freeze_button.name} based on {widget.name}")

    return freeze_button


def populate_tab_bar(obj: EDMObject, widget):
    tab_names = obj.properties.get("tabs", [])
    if not tab_names and widget.channel is not None:
        # tab_names = get_channel_tabs(widget.channel)
        tab_names = None
    if not tab_names:
        logger.warning(f"No tab names found in {obj.name}. Skipping.")
        return

    if "displayFileName" in obj.properties and obj.properties["displayFileName"] is not None:
        file_list = obj.properties["displayFileName"]
        for index, tab_name in enumerate(tab_names):
            child_widget = QWidget(title=tab_name)
            widget.add_child(child_widget)
            embedded_widget = PyDMEmbeddedDisplay(
                name=f"{tab_name}_embedded",
                x=0,
                y=0,
                filename=file_list[index],
                visible=True,
                height=500,
                width=500,
            )
            child_widget.add_child(embedded_widget)
    else:
        for tab_name in tab_names:
            child_widget = QWidget(title=tab_name)
            widget.add_child(child_widget)


def get_channel_tabs(channel: str, timeout: float = 0.5) -> List[str]:
    # pv = PV(channel, connection_timeout=timeout)
    # pv = PV(channel)
    # if pv and pv.enum_strs:
    #    return list(pv.enum_strs)
    return None


def create_embedded_tabs(obj: EDMObject, central_widget: EDMGroup) -> bool:
    """
    If needed, creates tabs from local variables of this embedded display.

    Parameters
    ----------
    obj : EDMObject
        The activePipClass EDMFileObject instance that will be used to generate tabs and embedded displays. (This object is an activePipClass).

    Returns
    -------
    bool
        Returns true if embedded tabs added, returns false if unable to create embedded tabs
    """
    searched_arr = None
    print(obj.properties.items())
    for prop_name, prop_val in obj.properties.items():
        if isinstance(prop_val, str) and (
            "loc://" in prop_val or "LOC\\" in prop_val
        ):  # TODO: is it possible to have multiple loc\\ in the same embedded display?
            searched_arr = prop_val.split("=")
            channel_name = prop_val.split("?")[0]
    if int(obj.properties["numDsps"]) <= 1 or searched_arr is None:
        return False
    # channel_name = searched_arr[0]
    string_list = searched_arr[-1]
    channel_list = string_list[1:-1].split(", ")
    tab_names = [item.strip("'") for item in channel_list]
    tab_widget = search_group(central_widget, "activeChoiceButtonClass", channel_name, "Pv")
    if tab_widget is None:
        return False

    tab_widget.properties["tabs"] = tab_names
    tab_widget.properties["displayFileName"] = obj.properties["displayFileName"]
    tab_widget.properties["embeddedHeight"] = obj.height
    tab_widget.properties["embeddedWidth"] = obj.width
    # tab_widget.properties["w"] = tab_widget.properties["w"] + obj.properties["w"] #prob not use
    # tab_widget.properties["height"] = tab_widget.properties["height"] + obj.properties["height"]
    return True


def search_group(
    group: EDMGroup, widget_type: str, prop_val: str, prop_name_suffix: str = "Pv"
) -> EDMObject:  # TODO: May need to check for edgecases with multiple tabs
    """
    Recursively search through all nodes in an EDMGroup for a specified widget type
    and a property-value pair where property names end with a specific suffix.

    Parameters
    ----------
    group : EDMGroup
        The EDMGroup to search within.
    widget_type : str
        The type of widget to search for.
    property_val: str
        The expected value.
    prop_name_suffix : str
        The suffix that property names should end with to be checked.

    Returns
    -------
    Optional[EDMObject]
        Returns the found EDMObject if it matches the criteria, else None.
    """
    for obj in group.objects:
        if isinstance(obj, EDMGroup):
            child_object = search_group(obj, widget_type, prop_val, prop_name_suffix)
            if child_object is not None:
                return child_object
        elif obj.name.lower() == widget_type.lower():
            for key, value in obj.properties.items():
                if key.endswith(prop_name_suffix):
                    if value is not None and prop_val in value:  # prop_val == value
                        return obj

    return None


def log_unsupported_widget(widget_type, file_path="unsupported_widgets.txt"):
    if os.path.exists(file_path):
        with open(file_path, "r") as file:
            existing_widgets = {line.strip() for line in file.readlines()}
    else:
        existing_widgets = set()

    if widget_type.lower() not in existing_widgets:
        with open(file_path, "a") as file:
            file.write(widget_type.lower() + "\n")


def search_for_edm_attr(obj: EDMObject, target_attr: str):
    for edm_attr, value in obj.properties.items():
        pydm_attr = EDM_TO_PYDM_ATTRIBUTES.get(edm_attr)
        if pydm_attr == target_attr:
            return value


def get_string_value(value: list) -> str:
    """
    Takes in a value string and joins each element into a string separated by a new line
    """
    return "\n".join(value)


def parse_font_string(font_str: str) -> dict:
    """
    Parse an EDM font string like 'helvetica-bold-r-12.0'
    into a dictionary for a PyDM widget.
    This is just an example parser—adjust as needed.
    """
    print("fonts", font_str)
    parts = font_str.split("-")
    family = parts[0].capitalize()
    bold = "bold" in parts[1].lower()
    italic = "i" in parts[2].lower() or "o" in parts[2].lower()
    size_str = parts[-1]
    # pointsize = convert_pointsize(float(size_str))
    # NOTE: This line is commented because of how I observed fastx displays pointsize. In browser mode, the conversion from pixelsize to pointsize is 0.75. In desktop mode, the conversion is ~0.51
    # TODO: Find which version is accurate to how pydm is used and use that function
    pointsize = new_convert_pointsize(float(size_str))

    return {
        "family": family,
        "pointsize": pointsize,
        "bold": bold,
        "italic": italic,
        "weight": 50,
    }


def convert_pointsize(pixel_size, dpi: float = 96):
    """
    Convert the edm pizelsize to pydm pointsize (multiply by 0.75)
    """
    point_size = pixel_size * 72 / dpi
    return math.floor(point_size)


def new_convert_pointsize(pixel_size):
    point_size = pixel_size * 37 / 72  # Recieved these numbers from arbitrary test
    return math.floor(point_size)


def geom_and_local_points(abs_points, startCoord, pen_width: int = 1):
    if not abs_points:
        logger.warning("abs_points is empty for PyDMDrawingPolyLine")  # TODO: Fix this
        return {}, []
    xs, ys = zip(*abs_points)
    min_x, max_x = min(list(xs)), max(xs)  # TODO: Comeback and resolve which to use
    min_y, max_y = min(list(ys)), max(ys)

    geom = {
        "x": min_x,
        "y": min_y,
        "width": max_x - min_x + pen_width,
        "height": max_y - min_y + pen_width,
    }

    rel = [(x - min_x, y - min_y) for x, y in abs_points]
    return geom, [f"{x}, {y}" for x, y in rel]<|MERGE_RESOLUTION|>--- conflicted
+++ resolved
@@ -408,22 +408,8 @@
                             continue
                     if edm_attr == "value":
                         value = get_string_value(value)
-<<<<<<< HEAD
                     if edm_attr in COLOR_ATTRIBUTES:
-=======
-                    color_attributes: set = {
-                        "fgColor",
-                        "bgColor",
-                        "lineColor",
-                        "offColor",
-                        "onColor",
-                        "topShadowColor",
-                        "botShadowColor",
-                        "indicatorColor",
-                        "frozenBgColor",
-                    }
-                    if edm_attr in color_attributes:
->>>>>>> 01a28f87
+
                         value = convert_color_property_to_qcolor(value, color_data=color_list_dict)
                     if edm_attr == "plotColor":
                         color_list = []
