--- conflicted
+++ resolved
@@ -62,10 +62,7 @@
     # "shellcmdclass": QPushButton,  # may need to change
     "shellcmdclass": PyDMShellCommand,
     "textupdateclass": PyDMLabel,
-<<<<<<< HEAD
-=======
     "multilinetextupdateclass": PyDMLabel,
->>>>>>> b83a3db5
     "relateddisplayclass": PyDMRelatedDisplayButton,  # QPushButton,
     "activexregtextclass": PyDMLabel,
     "activebuttonclass": PyDMPushButton,
@@ -79,10 +76,7 @@
     # "activecoeftableclass": PyDMWaveformTable,
     "byteclass": PyDMByteIndicator,
     "textentryclass": PyDMLineEdit,
-<<<<<<< HEAD
-=======
     "multilinetextentryclass": PyDMLineEdit,
->>>>>>> b83a3db5
     "activextextdspclassnoedit": PyDMLabel,
     "activearcclass": PyDMDrawingArc,
     "xygraphclass": PyDMWaveformPlot,  # TODO: Going to need to add PyDMScatterplot for when there are xPvs and yPvs
@@ -214,9 +208,7 @@
     "nullColor": "nullColor",
     "closePolygon": "closePolygon",
     "secretId": "secretId",
-<<<<<<< HEAD
     "isSymbol": "isSymbol",
-=======
 }
 
 COLOR_ATTRIBUTES: set = {
@@ -230,7 +222,6 @@
     "indicatorColor",
     "frozenBgColor",
     "gridColor",
->>>>>>> b83a3db5
 }
 
 # Configure logging
@@ -298,7 +289,6 @@
     color_list_dict = parse_colors_list(color_list_filepath)
 
     pip_objects = find_objects(parser.ui, "activepipclass")  # find tabs and populate tab bars with tabs
-<<<<<<< HEAD
     for pip_object in pip_objects:
         create_embedded_tabs(pip_object, parser.ui)
 
@@ -309,12 +299,6 @@
         if should_delete_overlapping(parser.ui, text_object, "relateddisplayclass"):
             delete_object_in_group(parser.ui, text_object)
 
-=======
-
-    for pip_object in pip_objects:
-        create_embedded_tabs(pip_object, parser.ui)
-
->>>>>>> b83a3db5
     def traverse_group(
         edm_group: EDMGroup,
         color_list_dict,
@@ -443,24 +427,8 @@
                             continue
                     if edm_attr == "value":
                         value = get_string_value(value)
-<<<<<<< HEAD
-                    color_attributes: set = {
-                        "fgColor",
-                        "bgColor",
-                        "lineColor",
-                        "offColor",
-                        "onColor",
-                        "topShadowColor",
-                        "botShadowColor",
-                        "indicatorColor",
-                        "frozenBgColor",
-                        "gridColor",
-                    }
-                    if edm_attr in color_attributes:
-=======
 
                     if edm_attr in COLOR_ATTRIBUTES:
->>>>>>> b83a3db5
                         value = convert_color_property_to_qcolor(value, color_data=color_list_dict)
                     if edm_attr == "plotColor":
                         color_list = []
@@ -519,7 +487,6 @@
                 widget.height = max(1, int(height))
 
                 if type(widget).__name__ == "PyDMPushButton" and (
-<<<<<<< HEAD
                     "offLabel" in obj.properties and "onLabel" not in obj.properties
                 ):
                     setattr(widget, "text", obj.properties["offLabel"])
@@ -533,14 +500,6 @@
                 ):
                     off_button = create_off_button(widget)
                     pydm_widgets.append(off_button)
-=======
-                    ("offLabel" in obj.properties and obj.properties["offLabel"] != obj.properties["onLabel"])
-                    or ("offColor" in obj.properties and obj.properties["offColor"] != obj.properties["onColor"])
-                ):
-                    off_button = create_off_button(widget)
-                    pydm_widgets.append(off_button)
-
->>>>>>> b83a3db5
                 if obj.name.lower() == "activefreezebuttonclass":
                     freeze_button = create_freeze_button(widget)
                     pydm_widgets.append(freeze_button)
@@ -553,15 +512,6 @@
                 if obj.properties.get("autoSize", False):
                     widget.autoSize = True
 
-<<<<<<< HEAD
-=======
-                """if parent_pydm_group:
-                    parent_pydm_group.add_child(widget)
-                    logger.info(f"Added {widget.name} to parent {parent_pydm_group.name}")
-                else:
-                    pydm_widgets.append(widget)
-                    logger.info(f"Added {widget.name} to root")"""
->>>>>>> b83a3db5
                 pydm_widgets.append(widget)
                 logger.info(f"Added {widget.name} to root")
             else:
@@ -577,7 +527,6 @@
     return pydm_widgets, used_classes
 
 
-<<<<<<< HEAD
 def should_delete_overlapping(
     group: EDMGroup,
     curr_obj: EDMObject,
@@ -629,8 +578,6 @@
             return
 
 
-=======
->>>>>>> b83a3db5
 def find_objects(group: EDMGroup, obj_name: str) -> List[EDMObject]:
     """
     Recursively search through an EDMGroup and its nested groups to find all
@@ -764,12 +711,9 @@
     string_list = searched_arr[-1]
     channel_list = string_list[1:-1].split(", ")
     tab_names = [item.strip("'") for item in channel_list]
-<<<<<<< HEAD
     for i in range(len(tab_names)):
         if not tab_names[i]:
             tab_names.pop(i)
-=======
->>>>>>> b83a3db5
     tab_widget = search_group(central_widget, "activeChoiceButtonClass", channel_name, "Pv")
     if tab_widget is None:
         return False
@@ -852,27 +796,18 @@
     into a dictionary for a PyDM widget.
     This is just an example parser—adjust as needed.
     """
-<<<<<<< HEAD
     if not font_str:
         font_str = "helvetica-medium-r-12.0"
-=======
-    print("fonts", font_str)
->>>>>>> b83a3db5
     parts = font_str.split("-")
     family = parts[0].capitalize()
     bold = "bold" in parts[1].lower()
     italic = "i" in parts[2].lower() or "o" in parts[2].lower()
     size_str = parts[-1]
-<<<<<<< HEAD
-    pointsize = math.floor(convert_pointsize(float(size_str), 100))
-    # pointsize = new_convert_pointsize(float(size_str))
-=======
 
     # pointsize = convert_pointsize(float(size_str))
     # NOTE: This line is commented because of how I observed fastx displays pointsize. In browser mode, the conversion from pixelsize to pointsize is 0.75. In desktop mode, the conversion is ~0.51
     # TODO: Find which version is accurate to how pydm is used and use that function
     pointsize = new_convert_pointsize(float(size_str))
->>>>>>> b83a3db5
 
     return {
         "family": family,
@@ -885,17 +820,10 @@
 
 def convert_pointsize(pixel_size, dpi: float = 96):
     """
-<<<<<<< HEAD
-    Convert the edm pizelsize to pydm pointsize (default is 96)
-    """
-    point_size = pixel_size * 72 / dpi
-    return point_size
-=======
     Convert the edm pizelsize to pydm pointsize (multiply by 0.75)
     """
     point_size = pixel_size * 72 / dpi
     return math.floor(point_size)
->>>>>>> b83a3db5
 
 
 def new_convert_pointsize(pixel_size):
