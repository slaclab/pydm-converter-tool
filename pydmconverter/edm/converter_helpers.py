--- conflicted
+++ resolved
@@ -89,15 +89,12 @@
     "activesliderclass": PyDMSlider,
     "activemotifsliderclass": PyDMSlider,
     "mzxygraphclass": PyDMWaveformPlot,
-<<<<<<< HEAD
     "regtextupdateclass": PyDMLabel,
     "activetriumfsliderclass": PyDMSlider,
     "activeupdownbuttonclass": PyDMPushButton,  # TODO: Need to find a more exact mapping but can't find a good edm screen to test with (all updown buttons are hidden)
     "activecoeftableclass": PyDMWaveformTable,
     "activerampbuttonclass": PyDMPushButton,  # TODO: Same here
     "mmvclass": PyDMSlider,  # TODO: Find a better mapping for multiple indicators in one slider
-=======
->>>>>>> 59acae63
 }
 
 EDM_TO_PYDM_ATTRIBUTES = {
@@ -219,14 +216,10 @@
     "closePolygon": "closePolygon",
     "secretId": "secretId",
     "isSymbol": "isSymbol",
-<<<<<<< HEAD
     "limitsFromDb": "limitsFromDb",
     "showValue": "showValueLabel",
     "showLimits": "showLimitLabels",
     "labels": "rowLabels",
-=======
->>>>>>> 59acae63
-}
 
 COLOR_ATTRIBUTES: set = {
     "fgColor",
@@ -507,17 +500,12 @@
                 ):
                     setattr(widget, "text", obj.properties["offLabel"])
                 elif type(widget).__name__ == "PyDMPushButton" and (
-<<<<<<< HEAD
-                    ("offLabel" in obj.properties and obj.properties["offLabel"] != obj.properties["onLabel"])
-                    or ("offColor" in obj.properties and obj.properties["offColor"] != obj.properties["onColor"])
-=======
                     (
                         ("offLabel" in obj.properties and obj.properties["offLabel"] != obj.properties["onLabel"])
                         or ("offColor" in obj.properties and obj.properties["offColor"] != obj.properties["onColor"])
                     )
                     and hasattr(widget, "channel")
                     and widget.channel is not None
->>>>>>> 59acae63
                 ):
                     off_button = create_off_button(widget)
                     pydm_widgets.append(off_button)
