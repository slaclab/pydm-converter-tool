--- conflicted
+++ resolved
@@ -22,10 +22,7 @@
     PyDMWaveformPlot,
     PyDMScaleIndicator,
     PyDMSlider,
-<<<<<<< HEAD
     PyDMWaveformTable,
-=======
->>>>>>> 01a28f87
 )
 from pydmconverter.edm.parser_helpers import convert_color_property_to_qcolor, search_color_list, parse_colors_list
 from pydmconverter.edm.menumux import generate_menumux_file
@@ -89,7 +86,6 @@
     "activefreezebuttonclass": PyDMPushButton,
     "activesliderclass": PyDMSlider,
     "activemotifsliderclass": PyDMSlider,
-<<<<<<< HEAD
     "mzxygraphclass": PyDMWaveformPlot,
     "regtextupdateclass": PyDMLabel,
     "activetriumfsliderclass": PyDMSlider,
@@ -97,8 +93,6 @@
     "activecoeftableclass": PyDMWaveformTable,
     "activerampbuttonclass": PyDMPushButton,  # TODO: Same here
     "mmvclass": PyDMSlider,  # TODO: Find a better mapping for multiple indicators in one slider
-=======
->>>>>>> 01a28f87
 }
 
 EDM_TO_PYDM_ATTRIBUTES = {
@@ -439,10 +433,7 @@
                         "botShadowColor",
                         "indicatorColor",
                         "frozenBgColor",
-<<<<<<< HEAD
                         "gridColor",
-=======
->>>>>>> 01a28f87
                     }
                     if edm_attr in color_attributes or (edm_attr.startswith("ctrl") and edm_attr.endswith("Color")):
                         value = convert_color_property_to_qcolor(value, color_data=color_list_dict)
@@ -517,14 +508,11 @@
                     freeze_button = create_freeze_button(widget)
                     pydm_widgets.append(freeze_button)
 
-<<<<<<< HEAD
                 if obj.name.lower() == "mmvclass":
                     generated_sliders = create_multi_sliders(widget, obj)
                     for slider in generated_sliders:
                         pydm_widgets.append(slider)
 
-=======
->>>>>>> 01a28f87
                 if isinstance(widget, (PyDMDrawingLine, PyDMDrawingPolyline)):
                     pad = widget.pen_width or 1
                     widget.width = int(widget.width) + pad
@@ -666,7 +654,6 @@
     return freeze_button
 
 
-<<<<<<< HEAD
 def create_multi_sliders(widget: PyDMSlider, object: EDMObject):
     """
     Given a ActiveSlider converted from a mmvclass, create stacked sliders to show each slider indicator.
@@ -701,8 +688,6 @@
     return extra_sliders
 
 
-=======
->>>>>>> 01a28f87
 def populate_tab_bar(obj: EDMObject, widget):
     tab_names = obj.properties.get("tabs", [])
     if not tab_names and widget.channel is not None:
