--- conflicted
+++ resolved
@@ -85,10 +85,7 @@
     "activefreezebuttonclass": PyDMPushButton,
     "activesliderclass": PyDMSlider,
     "activemotifsliderclass": PyDMSlider,
-<<<<<<< HEAD
     "mzxygraphclass": PyDMWaveformPlot,
-=======
->>>>>>> 01a28f87
 }
 
 EDM_TO_PYDM_ATTRIBUTES = {
@@ -425,10 +422,7 @@
                         "botShadowColor",
                         "indicatorColor",
                         "frozenBgColor",
-<<<<<<< HEAD
                         "gridColor",
-=======
->>>>>>> 01a28f87
                     }
                     if edm_attr in color_attributes:
                         value = convert_color_property_to_qcolor(value, color_data=color_list_dict)
