--- conflicted
+++ resolved
@@ -427,11 +427,6 @@
                             continue
                     if edm_attr == "value":
                         value = get_string_value(value)
-<<<<<<< HEAD
-
-=======
-                        
->>>>>>> 76619421
                     if edm_attr in COLOR_ATTRIBUTES:
                         value = convert_color_property_to_qcolor(value, color_data=color_list_dict)
                     if edm_attr == "plotColor":
@@ -495,17 +490,12 @@
                 ):
                     setattr(widget, "text", obj.properties["offLabel"])
                 elif type(widget).__name__ == "PyDMPushButton" and (
-<<<<<<< HEAD
                     (
                         ("offLabel" in obj.properties and obj.properties["offLabel"] != obj.properties["onLabel"])
                         or ("offColor" in obj.properties and obj.properties["offColor"] != obj.properties["onColor"])
                     )
                     and hasattr(widget, "channel")
                     and widget.channel is not None
-=======
-                    ("offLabel" in obj.properties and obj.properties["offLabel"] != obj.properties["onLabel"])
-                    or ("offColor" in obj.properties and obj.properties["offColor"] != obj.properties["onColor"])
->>>>>>> 76619421
                 ):
                     off_button = create_off_button(widget)
                     pydm_widgets.append(off_button)
@@ -812,7 +802,6 @@
     bold = "bold" in parts[1].lower()
     italic = "i" in parts[2].lower() or "o" in parts[2].lower()
     size_str = parts[-1]
-
     # pointsize = convert_pointsize(float(size_str))
     # NOTE: This line is commented because of how I observed fastx displays pointsize. In browser mode, the conversion from pixelsize to pointsize is 0.75. In desktop mode, the conversion is ~0.51
     # TODO: Find which version is accurate to how pydm is used and use that function
