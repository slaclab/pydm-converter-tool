from pathlib import Path
from pydmconverter.edm.parser import EDMObject


def generate_menumux_file(menumux_buttons: list[EDMObject], output_path: str | Path):
    output_path = Path(output_path)
    file_path = output_path.with_suffix(".py")
    file_path.parent.mkdir(parents=True, exist_ok=True)

    add_menumux_indices(menumux_buttons)

    code = f"""from qtpy.QtWidgets import (
    QVBoxLayout, QComboBox, QWidget, QStackedLayout
)
from qtpy import QtCore
from pydm import Display
from pydm.widgets import PyDMEmbeddedDisplay
from pydmconverter.edm.parser import EDMObject
import json

class MenuMuxScreen(Display):
    def __init__(self, parent=None):
        super().__init__(parent)

        self.muxes = []
        self.menumux_buttons = {menumux_buttons}
        self.macro_mappings = []  # Each entry: (macro_name, [value0, value1, ...])
        self.current_macros = dict()  # Dict of current macros to apply

        #self.labels = labels
        #self.loca_values = self.labels.copy()

        self.container = QWidget()
        self.stack_layout = QStackedLayout(self.container)

        self.embedded = PyDMEmbeddedDisplay()
        self.embedded.loadWhenShown = True
        self.embedded.filename = "{str(output_path)}"
        self.stack_layout.addWidget(self.embedded)

        for i, obj in enumerate(self.menumux_buttons):
            combo = QComboBox(self.container)
            combo.setFixedHeight(obj.height)
            combo.setFixedWidth(obj.width)
            combo.move(obj.x, obj.y)
            combo.raise_()

            # Get symbol and values for first index
            macro_names_list = obj.properties["symbolIndices"]
            values_list = obj.properties["valueIndices"]
            symbols = obj.properties["symbolTag"]

            combo.addItems(symbols)
            combo.currentIndexChanged.connect(
                lambda selected_index, combo_index=i: self.update_display(combo_index, selected_index)
            )

            self.muxes.append(combo)
            #self.macro_mappings.append((macro_name, values))
            inner_mapping = []
            for i in range(len(macro_names_list)):
                inner_mapping.append((macro_names_list[i][0], values_list[i]))
            self.macro_mappings.append(inner_mapping)

        layout = QVBoxLayout(self)
        layout.addWidget(self.container)

        # Initialize all macros
        for j in range(len(self.muxes)):
            self.update_display(j, 0)

    def update_display(self, combo_index, selected_index):
        for i in range(len(self.macro_mappings[combo_index])):
            macro_name, value_list = self.macro_mappings[combo_index][i]
            macro_value = value_list[selected_index]
            self.current_macros[macro_name] = macro_value
<<<<<<< HEAD
        #self.embedded.macros = json.dumps(self.current_macros)
        #self.embedded.filename = self.embedded.filename
=======
>>>>>>> 59acae63

        added_macros = json.dumps(self.current_macros)
        self.embedded.set_macros_and_filename(self.embedded.filename, added_macros)
        self.embedded.open_file()
"""

    with open(file_path, "w") as f:
        f.write(code)

    print(f"Generated: {file_path}")


def add_menumux_indices(menumux_buttons):
    for obj in menumux_buttons:
        index = 0
        symbol_indices = []
        value_indices = []
        while f"symbol{index}" in obj.properties and f"value{index}" in obj.properties:
            symbol_indices.append(obj.properties[f"symbol{index}"])
            value_indices.append(obj.properties[f"value{index}"])
            index += 1
        obj.properties["symbolIndices"] = symbol_indices
        obj.properties["valueIndices"] = value_indices<|MERGE_RESOLUTION|>--- conflicted
+++ resolved
@@ -74,11 +74,6 @@
             macro_name, value_list = self.macro_mappings[combo_index][i]
             macro_value = value_list[selected_index]
             self.current_macros[macro_name] = macro_value
-<<<<<<< HEAD
-        #self.embedded.macros = json.dumps(self.current_macros)
-        #self.embedded.filename = self.embedded.filename
-=======
->>>>>>> 59acae63
 
         added_macros = json.dumps(self.current_macros)
         self.embedded.set_macros_and_filename(self.embedded.filename, added_macros)
