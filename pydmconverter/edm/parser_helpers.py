import os
import re
import logging
from typing import Dict, List, Optional, Tuple, Any
<<<<<<< HEAD
from pydmconverter.types import RGBA
=======
from pydmconverter.custom_types import RGBA
>>>>>>> b83a3db5

logger = logging.getLogger(__name__)


def search_calc_list(file_path: str) -> str:
    """
    search for a calc.list file and return the path if found, returns None if no calc.list exists.

    This function reads a file, filters out comment lines (lines starting with
    '#') and empty lines, and assumes each definition in the file is specified
    by two consecutive non-comment lines:

    Parameters
    ----------
    file_path : str
        The path to a file whose directory will be searched for 'calc.list'.

    Returns
    -------
    Optional[str]
        The full path to the found 'calc.list' file, in either the local directory or in $EDMFILES, as a string if it exists;
        otherwise, None.
    """
    directory = os.path.dirname(file_path)
    local_calc_list = os.path.join(directory, "calc.list")

    if os.path.isfile(local_calc_list):
        return directory

    edmfiles = os.environ.get("EDMFILES", "")
    global_calc_list = os.path.join(edmfiles, "calc.list")

    if edmfiles and os.path.isfile(global_calc_list):
        return global_calc_list

    return None


def parse_calc_list(calc_list_path: str) -> Dict[str, Tuple[Optional[str], Optional[str]]]:
    """
    Parse an EPICS-style calc.list file and return a dictionary mapping
    calculation names to a tuple of (rewrite_rule, expression).

    The file format typically looks like:
        CALC1 ...
        # ...
        <calc_name>
        [@rewrite_rule]
        <expression>
        # ...

    Parameters
    ----------
    calc_list_path : str
        Path to the calc.list file.

    Returns
    -------
    Dict[str, Tuple[Optional[str], Optional[str]]]
        A dictionary with keys as calculation names (e.g. 'sum', 'diff') and
        values as a 2-tuple (rewrite_rule, expression). Both are optional:
        rewrite_rule may be None if not present, and expression may also be None
        if the file has incomplete entries.
    """
    calc_dict: Dict[str, Tuple[Optional[str], Optional[str]]] = {}

    if not os.path.isfile(calc_list_path):
        return calc_dict

    with open(calc_list_path, "r") as f:
        lines = [line.strip() for line in f]

    i = 1  # first line of file should be ignored
    while i < len(lines):
        line = lines[i]

        if not line or line.startswith("#"):
            i += 1
            continue

        calc_name = line
        i += 1

        rewrite_rule: Optional[str] = None
        expression: Optional[str] = None

        while i < len(lines) and (not lines[i] or lines[i].startswith("#")):
            i += 1

        if i < len(lines) and lines[i].startswith("@"):
            rewrite_rule = lines[i][1:].strip()
            i += 1

        while i < len(lines) and (not lines[i] or lines[i].startswith("#")):
            i += 1

        if i < len(lines):
            expression = lines[i]
            i += 1

        calc_dict[calc_name] = (rewrite_rule, expression)

    return calc_dict


def parse_calc_pv(edm_pv: str) -> Tuple[str, List[str], bool]:
    """
    Parse an EDM-style CALC PV reference and extract the calculation name (or inline
    expression), list of arguments, and whether it's an inline expression (curly braces).

    EDM CALC PV examples:
      - 'CALC\\sum(pv1, pv2)'
      - 'CALC\\\{A+B\}(pv1, pv2)'
      - 'CALC\\\{(A)\}($(P)$(R)Acquire)'

    Parameters
    ----------
    edm_pv : str
        The EDM-style CALC PV string to parse. For example, 'CALC\\sum(pv1, pv2)'.

    Returns
    -------
    calc_name_or_expr : str
        The calculation name (e.g. 'sum') or inline expression (e.g. 'A+B').
    arg_list : List[str]
        The list of arguments, e.g. ['pv1', 'pv2'].
    is_inline_expr : bool
        True if the EDM PV used inline curly brace syntax (e.g. '{A+B}'),
        False otherwise.

    Raises
    ------
    ValueError
        If the given edm_pv string doesn't match the expected CALC syntax.
    """

    expr_part, args_part = get_calc_groups(edm_pv)
<<<<<<< HEAD
    name_or_expr = clean_escape_characters(expr_part).strip()
=======
    name_or_expr = clean_escape_characters(expr_part)
>>>>>>> b83a3db5
    arg_string = clean_escape_characters(args_part)

    arg_list: List[str] = []
    if arg_string:
        arg_list = [arg.strip() for arg in arg_string.split(",")]
        for i in range(len(arg_list)):
            if arg_list[i].startswith("LOC\\"):
                arg_list[i] = loc_conversion(arg_list[i])

    is_inline_expr = False
    if name_or_expr.startswith("{") and name_or_expr.endswith("}"):
        is_inline_expr = True
        name_or_expr = name_or_expr[1:-1]
    return name_or_expr, arg_list, is_inline_expr


<<<<<<< HEAD
def get_calc_groups(edm_pv: str) -> Tuple[str]:
=======
def get_calc_groups(edm_pv) -> Tuple[str]:
>>>>>>> b83a3db5
    prefix = "CALC\\"
    if not edm_pv.startswith(prefix):
        raise ValueError(f"Not a CALC PV: {edm_pv}")

    edm_pv = edm_pv[len(prefix) :]
<<<<<<< HEAD
    if "(" not in edm_pv and ")" not in edm_pv:
        return edm_pv, ""

=======
>>>>>>> b83a3db5
    depth = 0
    end_idx = -1
    for i in range(len(edm_pv) - 1, -1, -1):
        if edm_pv[i] == ")":
            depth += 1
        elif edm_pv[i] == "(":
            depth -= 1
            if depth == 0:
                end_idx = i
                break

    if end_idx == -1:
<<<<<<< HEAD
        print(
            f"Fixing Invalid CALC PV format (unbalanced parens): {edm_pv}"
        )  # TODO: Comeback to see if I should fix this in EDM too
        edm_pv += ")"
        end_idx = edm_pv.rfind("(")
        # raise ValueError(f"Invalid CALC PV format (unbalanced parens): {edm_pv}")
=======
        raise ValueError(f"Invalid CALC PV format (unbalanced parens): {edm_pv}")

>>>>>>> b83a3db5
    return edm_pv[:end_idx], edm_pv[end_idx + 1 : -1]


def clean_escape_characters(expr: str) -> str:
    """
    Remove extra \ characters from CALC/LOC expressions.

    Parameters
    ----------
    expression : str
        The expression to be cleaned.

    Returns
    -------
    str
        The new expression with \s removed.
    """
    expr = expr.lstrip("\\")
    expr = expr.replace(r"\{", "{").replace(r"\}", "}")
    # TODO: If more \ removal cases are needed, add them here

    return expr


def apply_rewrite_rule(rewrite_rule: str, arg_list: List[str]) -> List[str]:
    """
    Apply a rewrite rule to an argument list. Rewrite rules often look like
    '$(A),$(A).SEVR', which can expand a single argument into multiple arguments
    by replacing placeholders.

    For example:
        rewrite_rule = '$(A),$(A).SEVR'
        arg_list = ['myPV']
      => new_args = ['myPV', 'myPV.SEVR']

    Parameters
    ----------
    rewrite_rule : str
        The rewrite rule, without the leading '@' (e.g. '$(A),$(A).SEVR').
    arg_list : List[str]
        The list of arguments to which we apply the rule.

    Returns
    -------
    List[str]
        A new list of arguments produced by the rewrite rule.
    """
    placeholders = "ABCDEFGHIJKL"

    arg_map = {}
    for i, arg_val in enumerate(arg_list):
        if i < len(placeholders):
            arg_map[placeholders[i]] = arg_val

    new_args = []

    for part in rewrite_rule.split(","):
        result = part

        for letter, val in arg_map.items():
            result = result.replace("$(" + letter + ")", val)
        new_args.append(result)

    return new_args


def translate_calc_pv_to_pydm(
    edm_pv: str,
    calc_dict: Optional[Dict[str, Tuple[Optional[str], Optional[str]]]] = None,
    default_prefix: str = "channel://",
) -> str:
    """
    Translate an EDM-style CALC PV (e.g., 'CALC\\sum(pv1, pv2)') into
    a PyDM calc plugin address, e.g.:

      calc://my_variable_name?A=channel://pv1&B=channel://pv2&expr=A+B

    Parameters
    ----------
    edm_pv : str
        The CALC PV in EDM syntax. For instance, "CALC\\sum(pv1, pv2)"
        or "CALC\\{A-B}(myPv, 10.5)".
    calc_dict : dict, optional
        A dictionary mapping calculation names to (rewrite_rule, expression).
        Typically from `parse_calc_list()`. This is required if the CALC PV
        references a named calc (e.g. 'sum') that is defined in a calc.list file.
        If the CALC PV uses an inline expression ({A+B}), this dictionary
        may be omitted.
    default_prefix : str, optional
        A prefix to apply to each argument if it doesn't already include a protocol.
        Defaults to 'channel://'.

    Returns
    -------
    str
        A PyDM calc plugin address string in the format:
        'calc://<identifier>?A=channel://pv1&B=channel://pv2&expr=A+B'.

    Raises
    ------
    ValueError
        If the named calculation does not exist in the provided `calc_dict`.
    """
    if calc_dict is None:
        calc_dict = {}
    name_or_expr, arg_list, is_inline_expr = parse_calc_pv(edm_pv)

    if is_inline_expr:
        expression = name_or_expr
        identifier = "inline_expr"
    else:
        calc_name = name_or_expr
        if calc_name == "sum2":  # convert sum2 to sum (sum2 is not in calc_dict)
            calc_name = "sum"
        if calc_name not in calc_dict:
<<<<<<< HEAD
            print(calc_dict)
            raise ValueError(f"Calculation '{calc_name}' is not defined in calc_dict. {arg_list}")
            # logger.warning(f"Calculation '{calc_name}' is not defined in calc_dict. {arg_list}")
            # return "failed CALC"
=======
            raise ValueError(f"Calculation '{calc_name}' is not defined in calc_dict. {arg_list}")
            # logger.warning(f"Calculation '{calc_name}' is not defined in calc_dict. {arg_list}")
>>>>>>> b83a3db5
        rewrite_rule, expression = calc_dict[calc_name]
        if expression is None:
            raise ValueError(f"Calculation '{calc_name}' in calc_dict has no expression defined.")

        if rewrite_rule:
            arg_list = apply_rewrite_rule(rewrite_rule, arg_list)

        identifier = calc_name

    letters = "ABCDEFGHIJKL"
    var_map = {}
    for i, arg in enumerate(arg_list):
        if i < len(letters):
            var_map[letters[i]] = arg

    query_pairs = []
    for letter, arg_val in var_map.items():
        if not any(arg_val.startswith(proto) for proto in ("ca://", "pva://", "channel://")):
            arg_val = f"{default_prefix}{arg_val}"
        query_pairs.append(f"{letter}={arg_val}")

    query_pairs.append(f"expr={expression}")

    query_str = "&".join(query_pairs)
    pydm_calc_address = f"calc://{identifier}?{query_str}"

    return pydm_calc_address


def loc_conversion(edm_string: str) -> str:
    """
    Convert an EDM local PV string to a PyDM local variable string, mapping types to supported PyDM types.

    Supported PyDM types:
    - int
    - float
    - str
    - array (numpy.ndarray)

    Enum ('e') is mapped to int for simplicity in this conversion.

    Parameters
    ----------
    edm_string : str
        EDM local PV string to be converted. Expected format is:
        "LOC\\name=type:value" (with optional scope modifiers and ignoring special functions).

    Returns
    -------
    pydm_string : str
        Corresponding PyDM string in the format:
        "loc://<name>?type=<mapped_type>&init=<value>".

    Raises
    ------
    ValueError
        If the EDM string does not start with 'LOC\\' or if it lacks the proper format.
    """
    # if edm_string.startswith("LOC\\"):
    prefix = "LOC\\"
    if not edm_string.startswith(prefix):
        raise ValueError("Provided string does not start with 'LOC\\'")

    content = edm_string[len(prefix) :]

    # if "$(" in content and ")" in content:
    #    content = content.split(")", 1)[-1]

    type_mapping = {
        "d": "float",
        "i": "int",
        "s": "str",
<<<<<<< HEAD
        "e": "int",  # mapping enum to e by default
=======
        "e": "int",  # mapping enum to int
>>>>>>> b83a3db5
    }

    try:
        name, type_and_value = content.split("=", 1)
        name = name.lstrip("\\")
        type_and_value = type_and_value.lstrip("=")  # for edgecases with ==
    except ValueError:
        name = content.lstrip("\\")
        return f"loc://{name}"
        # raise ValueError("Invalid EDM format: Missing '=' separator")

    try:
        type_char, value = type_and_value.split(":", 1)
    except ValueError:
        try:
            if (
                len(type_and_value) > 1 and type_and_value[0] in type_mapping and type_and_value[1] == ","
            ):  # ex. type_and_value=i,10
                value = type_and_value[2:]
                type_char = type_and_value[0]
            elif type_and_value in type_mapping:  # value is one of the mapped characters
                value = ""
                type_char = type_and_value
            else:
                int(type_and_value)  # testing if this is a proper int
                value = type_and_value
                type_char = "i"
            """if type_and_value.startswith("d,"):
                value = type_and_value[2:]
                float(value)
                type_char = "d"
            elif type_and_value.startswith("i,"):
                value = type_and_value[2:]
                int(value)
                type_char = "i"
            elif type_and_value == "s,":
                value = type_and_value[2:]
                type_char = "s"
            """
        except ValueError:
            try:
                float(type_and_value)
                value = type_and_value
                type_char = "d"
            except ValueError:
<<<<<<< HEAD
                # print("Invalid EDM format: Missing ':' separator and not an integer (enter c to continue)")
                print(f"name: {name}")
                print(f"value: {type_and_value}")
                raise ValueError("Invalid EDM format: Missing ':' separator and not an integer")
=======
                print("Invalid EDM format: Missing ':' separator and not an integer (enter c to continue)")
                print(f"name: {name}")
                print(f"value: {type_and_value}")
                breakpoint()
                return None
                # raise ValueError("Invalid EDM format: Missing ':' separator and not an integer")
>>>>>>> b83a3db5

    edm_type = type_char.lower()
    if edm_type.isdigit():
        value = edm_type
        edm_type = "i"
    pydm_type = type_mapping.get(edm_type)
    if pydm_type is None:
        # logger.warning(f"Unsupported type character: {type_char}")
        # return f"No loc here"
        if edm_type and len(edm_type) > 1:
            edm_type = "s"
            value = type_and_value
            print(type_and_value)
            breakpoint()
        else:
            raise ValueError(f"Unsupported type character: {type_char}")

    if value.strip().upper() == "RAND()":
        raise NotImplementedError("Special function RAND() is not supported yet.")

        # a calc pv would have to be returned instead of a local pv
        # pydm_string = f"calc://{name}?var=loc://temp&expr=np.random.rand()"
        # an invisible widget with the definiation of a temp local pv would have to be added to the screen as well
        # temp_pv_string = "loc://temp?type=float&init=0.0"

    elif edm_type == "e":
        value_arr: List[str] = value.split(",")
        init: str = value_arr[0]
        enum_string: List[str] = value_arr[1:]
        pydm_string = f"loc://{name}?type={pydm_type}&init={init}&enum_string={enum_string}"
    else:
        pydm_string = f"loc://{name}?type={pydm_type}&init={value}"

    return pydm_string


def replace_calc_and_loc_in_edm_content(
    edm_content: str, filepath: str
) -> Tuple[str, Dict[str, Dict[str, str]], Dict[str, Dict[str, str]]]:
    """
    Replace both CALC\\...(...) and LOC\\...=... references in the EDM file content
    with PyDM equivalents. The first time each unique reference appears, the
    replacement is the full PyDM string; subsequent appearances use the short form.

    Parameters
    ----------
    edm_content : str
        The full text of the EDM file, as a single string.
    filepath : str
        path of the given edm file

    Returns
    -------
    new_content : str
        The EDM content after all CALC and LOC references have been replaced.
    encountered_calcs : Dict[str, Dict[str, str]]
        A dictionary of all encountered CALC references, mapping the original
        EDM reference to {"full": ..., "short": ...}.
    encountered_locs : Dict[str, Dict[str, str]]
        A dictionary of all encountered LOC references, similarly mapping each
        unique original LOC reference to "full" and "short" addresses.
    """
    calc_list_path = search_calc_list(filepath)
    calc_dict = parse_calc_list(calc_list_path)

    encountered_calcs: Dict[str, Dict[str, str]] = {}
    encountered_locs: Dict[str, Dict[str, str]] = {}

    calc_pattern = re.compile(r'"(CALC\\\\[^"]+)"')

    def replace_calc_match(match: re.Match) -> str:
        edm_pv = match.group(1)
        if edm_pv not in encountered_calcs:
            full_url = translate_calc_pv_to_pydm(edm_pv, calc_dict=calc_dict)
            short_url = full_url.split("?", 1)[0]
            encountered_calcs[edm_pv] = {"full": full_url, "short": short_url}
            return full_url
        else:
            return encountered_calcs[edm_pv]["short"]

    new_content = calc_pattern.sub(replace_calc_match, edm_content)

    # loc_pattern = re.compile(r'LOC\\+[^=]+=[dies]:[^"]*')]
    loc_pattern = re.compile(r'"(LOC\\[^"]+)"')

    def replace_loc_match(match: re.Match) -> str:
        edm_pv = match.group(1)
        if edm_pv not in encountered_locs:
            if "=" not in edm_pv:  # For case when calling pvs (with no =)
                cleaned_pv = re.sub(r"^LOC\\+", "", edm_pv)
                full_url = f"loc://{cleaned_pv}"
                short_url = full_url
            else:
                full_url = loc_conversion(edm_pv)  # TODO: remove the ifs later
                if full_url:
                    short_url = full_url.split("?", 1)[0]
                else:
                    full_url, short_url = "", ""
            encountered_locs[edm_pv] = {"full": full_url, "short": short_url}
            return full_url
<<<<<<< HEAD
        # else:
        #    return encountered_locs[edm_pv]["short"]
=======
>>>>>>> b83a3db5
        elif "=" in edm_pv:
            return encountered_locs[edm_pv]["full"]
        return encountered_locs[edm_pv]["short"]

    new_content = loc_pattern.sub(replace_loc_match, new_content)

    return new_content, encountered_calcs, encountered_locs


def search_color_list(cli_color_file=None):
    """
    Attempt to find the EDM color file by the following priority:
      1. CLI argument (cli_color_file), if provided.
      2. EDMCOLORFILE env variable (absolute path).
      3. EDMFILES env variable + "colors.list".
      4. Default path: "/etc/edm/colors.list".

    Args:
        cli_color_file (str or None): A file path passed via command line argument.
          If this is provided and valid, it overrides other checks.

    Returns:
        str or None: The path to the EDM color file if found, else None.
    """
    if cli_color_file and os.path.isfile(cli_color_file):
        return cli_color_file

    edmc = os.environ.get("EDMCOLORFILE")
    if edmc and os.path.isfile(edmc):
        return edmc

    edmfiles = os.environ.get("EDMFILES")
    if edmfiles:
        candidate = os.path.join(edmfiles, "colors.list")
        if os.path.isfile(candidate):
            return candidate

    default_path = "/etc/edm/colors.list"
    if os.path.isfile(default_path):
        return default_path

    return None


def parse_colors_list(filepath: str) -> Dict[str, Any]:
    """
    Parse an EDM `colors.list` file into a structured Python dictionary.

    Parameters
    ----------
    filepath : str
        Path to the `colors.list` file.

    Returns
    -------
    Dict[str, Any]
        A dictionary representing the parsed content of the `colors.list` file.

        Keys
        ----
        version : Dict[str, int]
            Dictionary containing {"major", "minor", "release"}.
        blinkms : int or None
            The blink period in milliseconds.
        columns : int or None
            Number of columns in the color palette.
        max : int or None
            The maximum RGB component value + 1 (e.g. 256 or 0x10000).
        alias : Dict[str, str]
            Maps an alias name to a (static or rule-based) color name.
        static : Dict[int, Dict[str, Union[str, List[int]]]]
            Static color definitions keyed by their numeric index.
            Each value is a dictionary containing:
              - "name": str
              - "rgb": List[int]  (3 values) or 6 values if blinking
        rules : Dict[int, Dict[str, Any]]
            Rule definitions keyed by their numeric index.
            Each value is a dictionary containing:
              - "name": str
              - "conditions": List[Dict[str, str]]
                Each condition has:
                  - "condition": str  (e.g. ">0 && <10" or "default")
                  - "color": str
        menumap : List[str]
            List of color names as displayed in the color name menu.
        alarm : Dict[str, str]
            Alarm color configuration. Keys are alarm states, values are color names.

    Notes
    -----
    - The first non-comment, non-empty line must be the version line: e.g. "4 0 0".
    - The parser assumes a well-formed file. If your file structure differs, you may need to
      handle additional edge cases (e.g. malformed lines, trailing braces, etc.).
    - A “blinking” static color has six numeric components for its two RGB states.
    - A rule line has the form: rule <index> <name> { ... }.
    - The menumap and alarm blocks must each be enclosed in braces.
    - The alias lines have the form: alias <alias_name> <color_name>.
    """

    re_comment = re.compile(r"^\s*#")
    re_setting = re.compile(r"^\s*([a-zA-Z0-9_]+)\s*=\s*([^\s]+)")
    re_alias = re.compile(r"^\s*alias\s+(\S+)\s+(.+)$")

    # Regex for static color definitions:
    # e.g. static 25 Controller { 0 0 65535 }
    # or   static 26 "blinking red" { 65535 0 0 41120 0 0 }
    # Captures: index, name, content inside braces
    re_static = re.compile(r"^\s*static\s+(\d+)\s+\"?([^\"{]+)\"?\s*\{\s*([^}]*)\}")

    # Regex for rule definitions:
    # e.g. rule 100 exampleRule {
    #        =100 || =200 : strange
    #        default      : green
    #      }
    re_rule_header = re.compile(r"^\s*rule\s+(\d+)\s+(.*?){?\s*$")

    parsed_data: Dict[str, Any] = {
        "version": {},
        "blinkms": None,
        "columns": None,
        "max": None,
        "alias": {},
        "static": {},
        "rules": {},
        "menumap": [],
        "alarm": {},
    }

    with open(filepath, "r", encoding="utf-8") as f:
        lines = f.readlines()

    def skip_blanks_and_comments(idx: int) -> int:
        while idx < len(lines):
            line_stripped = lines[idx].strip()
            if not line_stripped or re_comment.match(line_stripped):
                idx += 1
            else:
                break
        return idx

    idx = 0
    idx = skip_blanks_and_comments(idx)
    if idx >= len(lines):
        raise ValueError("File is empty or missing version line.")

    first_line = lines[idx].strip()
    idx += 1

    version_parts = first_line.split()
    if len(version_parts) != 3:
        raise ValueError("Version line must have exactly three integers: e.g. '4 0 0'.")

    parsed_data["version"] = {
        "major": int(version_parts[0]),
        "minor": int(version_parts[1]),
        "release": int(version_parts[2]),
    }

    while idx < len(lines):
        line = lines[idx].strip()
        idx += 1

        if not line or re_comment.match(line):
            continue

        match_setting = re_setting.match(line)
        if match_setting:
            key, value_str = match_setting.groups()
            try:
                if value_str.startswith("0x"):
                    value_int = int(value_str, 16)
                else:
                    value_int = int(value_str)
                parsed_data[key] = value_int
            except ValueError:
                parsed_data[key] = value_str
            continue

        match_alias = re_alias.match(line)
        if match_alias:
            alias_name, color_name = match_alias.groups()
            color_name = color_name.strip().strip('"')
            parsed_data["alias"][alias_name] = color_name
            continue

        match_static = re_static.match(line)
        if match_static:
            idx_str, color_name, rgb_str = match_static.groups()
            color_index = int(idx_str)
            color_name = color_name.strip()
            rgb_vals_str = rgb_str.replace(",", " ")
            rgb_vals = rgb_vals_str.split()

            def convert_val(v: str) -> int:
                v = v.strip()
                return int(v, 16) if v.startswith("0x") else int(v)

            rgb_nums = [convert_val(v) for v in rgb_vals]

            parsed_data["static"][color_index] = {
                "name": color_name,
                "rgb": rgb_nums,
            }
            continue

        match_rule = re_rule_header.match(line)
        if match_rule:
            rule_index_str, rule_name_part = match_rule.groups()
            rule_index = int(rule_index_str)
            rule_name_part = rule_name_part.strip()

            if rule_name_part.endswith("{"):
                rule_name_part = rule_name_part[:-1].strip()

            conditions = []
            if "{" not in line:
                idx = skip_blanks_and_comments(idx)

            while idx < len(lines):
                inner_line = lines[idx].strip()
                idx += 1
                if not inner_line or re_comment.match(inner_line):
                    continue
                if inner_line.startswith("}"):
                    break

                parts = inner_line.split(":")
                if len(parts) == 2:
                    condition_str = parts[0].strip()
                    color_str = parts[1].strip().strip('"')
                    conditions.append(
                        {
                            "condition": condition_str,
                            "color": color_str,
                        }
                    )

            parsed_data["rules"][rule_index] = {"name": rule_name_part, "conditions": conditions}
            continue

        if line.startswith("menumap"):
            idx = skip_blanks_and_comments(idx)
            while idx < len(lines):
                inner_line = lines[idx].strip()
                idx += 1
                if inner_line.startswith("}"):
                    break
                if not inner_line or re_comment.match(inner_line):
                    continue
                color_name = inner_line.strip().strip('"')
                parsed_data["menumap"].append(color_name)
            continue

        if line.startswith("alarm"):
            idx = skip_blanks_and_comments(idx)
            while idx < len(lines):
                inner_line = lines[idx].strip()
                idx += 1
                if inner_line.startswith("}"):
                    break
                if not inner_line or re_comment.match(inner_line):
                    continue
                alarm_parts = inner_line.split(":")
                if len(alarm_parts) == 2:
                    alarm_state = alarm_parts[0].strip()
                    color_name = alarm_parts[1].strip().strip('"')
                    parsed_data["alarm"][alarm_state] = color_name
            continue

        logging.warning(f"Unrecognized line in colors.list: '{line}'")

    for possible_key in ("blinkms", "columns", "max"):
        if possible_key in parsed_data:
            parsed_data[possible_key] = parsed_data[possible_key]
        else:
            parsed_data[possible_key] = None

    return parsed_data


def get_color_by_index(color_data: Dict[str, Any], index: str) -> Optional[Dict[str, Any]]:
    """
    Retrieve the color definition from color_data using an index string like 'index 3'.

    Args:
        color_data (Dict[str, Any]): The parsed colors.list data.
        index (str): The color index string, e.g., 'index 3'.

    Returns:
        Optional[Dict[str, Any]]: The corresponding color dictionary (expected to have an 'rgb' key)
                                  or None if not found.
    """
    match = re.match(r"index\s+(\d+)", index)
    if match:
        idx = int(match.group(1))
        color = color_data.get("static", {}).get(idx)
        if not color:
            logger.warning(f"Color index {idx} not found in colors.list.")
        return color
    logger.warning(f"Invalid color index format: '{index}'.")
    return None


def get_color_by_rgb(colorStr: str) -> Optional[Dict[str, Any]]:
    """
    Retrieve the color definition from color_data using an rgb string like 'rgb 0 0 0'.

    Args:
        colorStr (str): The color index string, e.g., 'rgb 0 0 0'.

    Returns:
        Optional[Dict[str, Any]]: The corresponding color dictionary (expected to have an 'rgb' key)
                                  or None if not found.
    """
    color_list: list[str] = colorStr.split(" ")
    output_dict = {}
    output_dict["rgb"] = [int(s) for s in color_list[1:]]  # get ints from list excluding 'rgb' at index 0

    return output_dict


def convert_color_property_to_qcolor(fillColor: str, color_data: Dict[str, Any]) -> Optional[Tuple[int, int, int, int]]:
    """
    Convert the EDM 'fillColor', 'bgColor', 'fgColor' property into a tuple representing RGBA values.

    Returns:
        Optional[Tuple[int, int, int, int]]: A tuple (red, green, blue, alpha) or None.
    """
    if fillColor.startswith("rgb"):
        color_info = get_color_by_rgb(fillColor)
    else:
        color_info = get_color_by_index(color_data, fillColor)
    if not color_info:
        logger.warning(f"Could not find a color for fillColor '{fillColor}'. Using default gray.")
        return (128, 128, 128, 255)

    rgb = color_info.get("rgb")
    if not rgb or len(rgb) < 3:
        logger.warning(f"Invalid RGB data for color '{fillColor}': {rgb}")
        return (128, 128, 128, 255)
    red, green, blue = rgb[:3]
    alpha = 255

    max_val = color_data.get("max", 256)
    rgbMax = max(rgb)
    if rgbMax > 256:
        # Scale from 0-65535 to 0-255
        red = int(red * 255 / (max_val - 1))
        green = int(green * 255 / (max_val - 1))
        blue = int(blue * 255 / (max_val - 1))

    # result = (red, green, blue, alpha)
    result = RGBA(r=red, g=green, b=blue, a=alpha)
    logger.info(f"Converted {fillColor} to color: {result}")

    return result<|MERGE_RESOLUTION|>--- conflicted
+++ resolved
@@ -2,11 +2,7 @@
 import re
 import logging
 from typing import Dict, List, Optional, Tuple, Any
-<<<<<<< HEAD
-from pydmconverter.types import RGBA
-=======
 from pydmconverter.custom_types import RGBA
->>>>>>> b83a3db5
 
 logger = logging.getLogger(__name__)
 
@@ -144,11 +140,7 @@
     """
 
     expr_part, args_part = get_calc_groups(edm_pv)
-<<<<<<< HEAD
     name_or_expr = clean_escape_characters(expr_part).strip()
-=======
-    name_or_expr = clean_escape_characters(expr_part)
->>>>>>> b83a3db5
     arg_string = clean_escape_characters(args_part)
 
     arg_list: List[str] = []
@@ -165,22 +157,15 @@
     return name_or_expr, arg_list, is_inline_expr
 
 
-<<<<<<< HEAD
 def get_calc_groups(edm_pv: str) -> Tuple[str]:
-=======
-def get_calc_groups(edm_pv) -> Tuple[str]:
->>>>>>> b83a3db5
     prefix = "CALC\\"
     if not edm_pv.startswith(prefix):
         raise ValueError(f"Not a CALC PV: {edm_pv}")
 
     edm_pv = edm_pv[len(prefix) :]
-<<<<<<< HEAD
     if "(" not in edm_pv and ")" not in edm_pv:
         return edm_pv, ""
 
-=======
->>>>>>> b83a3db5
     depth = 0
     end_idx = -1
     for i in range(len(edm_pv) - 1, -1, -1):
@@ -193,17 +178,12 @@
                 break
 
     if end_idx == -1:
-<<<<<<< HEAD
         print(
             f"Fixing Invalid CALC PV format (unbalanced parens): {edm_pv}"
         )  # TODO: Comeback to see if I should fix this in EDM too
         edm_pv += ")"
         end_idx = edm_pv.rfind("(")
         # raise ValueError(f"Invalid CALC PV format (unbalanced parens): {edm_pv}")
-=======
-        raise ValueError(f"Invalid CALC PV format (unbalanced parens): {edm_pv}")
-
->>>>>>> b83a3db5
     return edm_pv[:end_idx], edm_pv[end_idx + 1 : -1]
 
 
@@ -319,15 +299,10 @@
         if calc_name == "sum2":  # convert sum2 to sum (sum2 is not in calc_dict)
             calc_name = "sum"
         if calc_name not in calc_dict:
-<<<<<<< HEAD
             print(calc_dict)
             raise ValueError(f"Calculation '{calc_name}' is not defined in calc_dict. {arg_list}")
             # logger.warning(f"Calculation '{calc_name}' is not defined in calc_dict. {arg_list}")
             # return "failed CALC"
-=======
-            raise ValueError(f"Calculation '{calc_name}' is not defined in calc_dict. {arg_list}")
-            # logger.warning(f"Calculation '{calc_name}' is not defined in calc_dict. {arg_list}")
->>>>>>> b83a3db5
         rewrite_rule, expression = calc_dict[calc_name]
         if expression is None:
             raise ValueError(f"Calculation '{calc_name}' in calc_dict has no expression defined.")
@@ -386,7 +361,6 @@
     ValueError
         If the EDM string does not start with 'LOC\\' or if it lacks the proper format.
     """
-    # if edm_string.startswith("LOC\\"):
     prefix = "LOC\\"
     if not edm_string.startswith(prefix):
         raise ValueError("Provided string does not start with 'LOC\\'")
@@ -400,11 +374,7 @@
         "d": "float",
         "i": "int",
         "s": "str",
-<<<<<<< HEAD
-        "e": "int",  # mapping enum to e by default
-=======
         "e": "int",  # mapping enum to int
->>>>>>> b83a3db5
     }
 
     try:
@@ -450,19 +420,10 @@
                 value = type_and_value
                 type_char = "d"
             except ValueError:
-<<<<<<< HEAD
                 # print("Invalid EDM format: Missing ':' separator and not an integer (enter c to continue)")
                 print(f"name: {name}")
                 print(f"value: {type_and_value}")
                 raise ValueError("Invalid EDM format: Missing ':' separator and not an integer")
-=======
-                print("Invalid EDM format: Missing ':' separator and not an integer (enter c to continue)")
-                print(f"name: {name}")
-                print(f"value: {type_and_value}")
-                breakpoint()
-                return None
-                # raise ValueError("Invalid EDM format: Missing ':' separator and not an integer")
->>>>>>> b83a3db5
 
     edm_type = type_char.lower()
     if edm_type.isdigit():
@@ -563,11 +524,6 @@
                     full_url, short_url = "", ""
             encountered_locs[edm_pv] = {"full": full_url, "short": short_url}
             return full_url
-<<<<<<< HEAD
-        # else:
-        #    return encountered_locs[edm_pv]["short"]
-=======
->>>>>>> b83a3db5
         elif "=" in edm_pv:
             return encountered_locs[edm_pv]["full"]
         return encountered_locs[edm_pv]["short"]
