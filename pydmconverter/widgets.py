from xml.etree import ElementTree as ET
from dataclasses import dataclass, field
from typing import List, Optional, Dict
<<<<<<< HEAD
from pydmconverter.types import RGBA, RuleArguments
=======
from pydmconverter.custom_types import RGBA, RuleArguments
>>>>>>> b83a3db5
from pydmconverter.widgets_helpers import (
    Int,
    Bool,
    Str,
    Drawable,
    Hidable,
    Alarmable,
    Legible,
    TransparentBackground,
    StyleSheet,
    Alignment,
    PixMap,
    StyleSheetObject,
    OnOffColor,
    ColorObject,
    Brush,
    Enum,
    StringList,
)
import logging
<<<<<<< HEAD
=======
from epics import PV
>>>>>>> b83a3db5


@dataclass
class PyDMFrame(Alarmable):
    """
    PyDMFrame is a container widget that can hold other PyDM widgets.
    It inherits from Alarmable to support alarm-related features.

    Attributes
    ----------
    frameShape : Optional[str]
        The shape of the frame.
    frameShadow : Optional[str]
        The shadow style of the frame.
    lineWidth : Optional[int]
        The width of the frame's line.
    midLineWidth : Optional[int]
        The width of the mid-line of the frame.
    disableOnDisconnect : Optional[bool]
        If True, disables the frame on disconnect.
    children : List[PyDMFrame]
        A list of child PyDMFrame widgets.
    count : ClassVar[int]
        A class variable counting frames.
    """

    frameShape: Optional[str] = None
    frameShadow: Optional[str] = None
    lineWidth: Optional[int] = None
    midLineWidth: Optional[int] = None
    disableOnDisconnect: Optional[bool] = None

    children: List["PyDMFrame"] = field(default_factory=list)

    def add_child(self, child: "PyDMFrame") -> None:
        """
        Add a child widget to this frame's internal list.

        Parameters
        ----------
        child : PyDMFrame
            The child widget to add.

        Returns
        -------
        None
        """
        self.children.append(child)

    def to_xml(self) -> ET.Element:
        """
        Serialize the PyDMFrame and its children to an XML element.

        Returns
        -------
        ET.Element
            The XML element representing this PyDMFrame and its children.
        """
        widget_el: ET.Element = super().to_xml()

        for child in self.children:
            widget_el.append(child.to_xml())

        return widget_el

    def generate_properties(self) -> List[ET.Element]:
        """
        Generate PyDMFrame-specific properties for XML serialization.

        Returns
        -------
        List[ET.Element]
            A list of XML elements representing the properties of this PyDMFrame.
        """
        properties: List[ET.Element] = super().generate_properties()

        if self.frameShape is not None:
            properties.append(Str("frameShape", self.frameShape).to_xml())
        if self.frameShadow is not None:
            properties.append(Str("frameShadow", self.frameShadow).to_xml())
        if self.lineWidth is not None:
            properties.append(Int("lineWidth", self.lineWidth).to_xml())
        if self.midLineWidth is not None:
            properties.append(Int("midLineWidth", self.midLineWidth).to_xml())
        if self.disableOnDisconnect is not None:
            properties.append(Bool("disableOnDisconnect", self.disableOnDisconnect).to_xml())
        properties.append(TransparentBackground().to_xml())

        return properties


@dataclass
class QLabel(Legible, StyleSheetObject):
    """
    QLabel is a label widget that supports numerical precision, unit display,
    tool tip text, and a configurable frame shape.

    Attributes
    ----------
    precision : Optional[int]
        The numerical precision to display (if applicable).
    show_units : Optional[bool]
        Flag to indicate if units should be displayed.
    tool_tip : Optional[str]
        The tooltip text for the label.
    frame_shape : Optional[str]
        The frame shape style for the label.
    count : ClassVar[int]
        Class variable tracking the number of QLabel instances.
    """

    precision: Optional[int] = None
    show_units: Optional[bool] = None
    tool_tip: Optional[str] = None
    frame_shape: Optional[str] = None
    alignment: Optional[str] = None
    useDisplayBg: Optional[bool] = None
    filename: Optional[str] = None

    def generate_properties(self) -> List[ET.Element]:
        """
        Generate QLabel-specific properties for XML serialization.

        Returns
        -------
        List[ET.Element]
            A list of XML elements representing the properties of the QLabel.
        """
        properties: List[ET.Element] = super().generate_properties()
        if self.precision is not None:
            properties.append(Int("precision", self.precision).to_xml())
        if self.show_units is not None:
            properties.append(Bool("showUnits", self.show_units).to_xml())
        # elif self.name.startswith("TextupdateClass"):
        #    properties.append(Bool("showUnits", "true").to_xml())
        if self.tool_tip is not None:
            properties.append(Str("toolTip", self.tool_tip).to_xml())
        if self.frame_shape is not None:
            properties.append(Str("frameShape", self.frame_shape).to_xml())
        if self.alignment is not None:
            properties.append(Alignment(self.alignment).to_xml())
        if self.filename is not None and self.name.startswith("activePngClass"):
            properties.append(PixMap(self.filename).to_xml())

        return properties


@dataclass
class PyDMLabel(QLabel, Alarmable):
    """
    PyDMLabel is an extension of QLabel that supports an additional property to indicate whether
    the numerical precision should be derived from the process variable (PV).

    Attributes
    ----------
    precision_from_pv : Optional[bool]
        If True, the numerical precision is determined from the process variable.
        If None, no such property is added.
    count : ClassVar[int]
        A class variable tracking the number of PyDMLabel instances.
    """

    precision_from_pv: Optional[bool] = None
    autoSize: bool = False

    def __post_init__(self):
        super().__post_init__()
        if self.autoSize:
            self.adjustSize()

    def setText(self, text):
        super().setText(text)
        if self.autoSize:
            self.adjustSize()

    def generate_properties(self) -> List[ET.Element]:
        """
        Generate PyDMLabel-specific properties for XML serialization.

        This method extends the properties generated by its superclass by appending a property
        for 'precisionFromPV' if the corresponding attribute is not None.

        Returns
        -------
        List[ET.Element]
            A list of XML elements representing the properties of the PyDMLabel.
        """
        properties: List[ET.Element] = super().generate_properties()
        if self.precision_from_pv is not None:
            properties.append(Bool("precisionFromPV", self.precision_from_pv).to_xml())
        if self.autoSize:
            properties.append(Bool("autoSize", True).to_xml())
        return properties


@dataclass
class PyDMLineEdit(Legible, Alarmable, StyleSheetObject):
    """
    PyDMLineEdit represents a PyDMLineEdit widget with XML serialization capabilities.
    It extends Legible, and Alarmable to support additional features.

    Attributes
    ----------
    displayFormat : Optional[int]
        An integer representing the display format. If None, the display format property is omitted.
    count : ClassVar[int]
        A class variable tracking the number of PyDMLineEdit instances.
    """

    displayFormat: Optional[int] = None

    def generate_properties(self) -> List[ET.Element]:
        """
        Generate PyDMLineEdit-specific properties for XML serialization.

        This method extends the properties generated by the superclass by appending a property
        for 'displayFormat' if the attribute is not None.

        Returns
        -------
        List[ET.Element]
            A list of XML elements representing the properties of the PyDMLineEdit.
        """
        properties: List[ET.Element] = super().generate_properties()
        if self.displayFormat is not None:
            properties.append(Int("displayFormat", self.displayFormat).to_xml())
        return properties


@dataclass
class PyDMDrawingRectangle(Alarmable, Drawable, Hidable):
    """
    PyDMDrawingRectangle represents a drawable rectangle that supports XML serialization,
    alarm functionality, and can be hidden.

    Attributes
    ----------
    indicatorColor: Optional[RGBA]
        The fill color for specifically activebar/slacbarclass rectangles
    """

    indicatorColor: Optional[RGBA] = None

    def generate_properties(self) -> List[ET.Element]:
        """
        Generate XML properties for the drawable widget.

        Returns
        -------
        List[etree.Element]
            A list containing geometry, pen, brush, and rotation properties.
        """
        properties: List[ET.Element] = super().generate_properties()
        if self.indicatorColor is not None:
            properties.append(Brush(*self.indicatorColor, fill=True).to_xml())

        return properties


@dataclass
class PyDMDrawingEllipse(Alarmable, Drawable, Hidable, StyleSheetObject):
    """
    PyDMDrawingEllipse represents a drawable ellipse that supports XML serialization,
    alarm functionality, and can be hidden.

    This class does not add any extra properties beyond those provided by its base classes.

    Attributes
    ----------
    count : ClassVar[int]
        A class variable tracking the number of PyDMDrawingEllipse instances.
    """


@dataclass
class PyDMDrawingArc(Alarmable, Drawable, Hidable, StyleSheetObject):
    """
    PyDMDrawingArc represents a drawable ellipse that supports XML serialization,
    alarm functionality, and can be hidden.

    This class does not add any extra properties beyond those provided by its base classes.
    """

    startAngle: Optional[float] = None
    spanAngle: Optional[int] = 180

    def generate_properties(self) -> List[ET.Element]:
        """
        Generate XML properties for the drawable widget.

        Returns
        -------
        List[etree.Element]
            A list containing arc properties.
        """
        self.x -= 4
        self.width += 4  # TODO: Find a better solution
        properties: List[ET.Element] = super().generate_properties()
        if self.startAngle is not None:
            properties.append(
                Int("startAngle", int(self.startAngle)).to_xml()
            )  # TODO: Maybe make a float class (probabaly unnecessary)
        # if self.spanAngle is not None:
        #    properties.append(Int("spanAngle", self.spanAngle))
        # else:
        properties.append(Int("spanAngle", self.spanAngle).to_xml())

        return properties


@dataclass
class QPushButton(
    Legible, StyleSheetObject
):  # TODO: This creates a stylesheet for children classes but is overriden later (may need to remove to prevent repeated properties)
    """
    QPushButton is a button widget that supports text, icons, and various behavioral properties.

    Attributes
    ----------
    text : Optional[str]
        The label text displayed on the button.
    auto_default : Optional[bool]
        Determines if the button should automatically become the default button.
    default : Optional[bool]
        Indicates if the button is the default action.
    flat : Optional[bool]
        If True, the button is drawn with a flat appearance.
    tool_tip : Optional[str]
        The tooltip text that appears when hovering over the button.
    icon : Optional[str]
        The icon name or path displayed on the button.
    checkable : Optional[bool]
        Specifies whether the button supports a toggled (checked/unchecked) state.
    checked : Optional[bool]
        The initial checked state of the button.
    count : ClassVar[int]
        A class variable tracking the number of QPushButton instances.
    """

    auto_default: Optional[bool] = None
    default: Optional[bool] = None
    flat: Optional[bool] = None
    tool_tip: Optional[str] = None
    icon: Optional[str] = None
    checkable: Optional[bool] = None
    checked: Optional[bool] = None

    def generate_properties(self) -> List[ET.Element]:
        """
        Generate QPushButton-specific properties for XML serialization.

        This method extends the properties generated by the superclass by appending
        QPushButton-specific properties if they are set.

        Returns
        -------
        List[ET.Element]
            A list of XML elements representing the QPushButton properties.
        """
        properties: List[ET.Element] = super().generate_properties()

        if self.auto_default is not None:
            properties.append(Bool("autoDefault", self.auto_default).to_xml())
        if self.default is not None:
            properties.append(Bool("default", self.default).to_xml())
        if self.flat is not None:
            properties.append(Bool("flat", self.flat).to_xml())
        if self.tool_tip is not None:
            properties.append(Str("toolTip", self.tool_tip).to_xml())
        if self.icon is not None:
            properties.append(Str("icon", self.icon).to_xml())
        if self.checkable is not None:
            properties.append(Bool("checkable", self.checkable).to_xml())
        if self.checked is not None:
            properties.append(Bool("checked", self.checked).to_xml())

        return properties


@dataclass
class PyDMPushButtonBase(QPushButton, Alarmable):
    """
    PyDMPushButtonBase extends QPushButton with additional PyDM-specific properties,
    including icon settings and password protection features.

    Attributes
    ----------
    pydm_icon : Optional[str]
        Icon identifier or file path for the PyDM button.
    pydm_icon_color : Optional[str]
        The color to apply to the PyDM icon.
    password_protected : Optional[bool]
        Indicates whether the button is password protected.
    password : Optional[str]
        The password used by the button (if applicable).
    protected_password : Optional[str]
        A version of the password that is protected or encrypted.
    count : ClassVar[int]
        Class variable tracking the number of PyDMPushButtonBase instances.
    """

    pydm_icon: Optional[str] = None
    pydm_icon_color: Optional[str] = None
    password_protected: Optional[bool] = None
    password: Optional[str] = None
    protected_password: Optional[str] = None

    def generate_properties(self) -> List[ET.Element]:
        """
        Generate PyDMPushButtonBase-specific properties for XML serialization.

        This method extends the properties generated by the superclass (QPushButton) by appending
        additional properties related to PyDM-specific features if they are not None.

        Returns
        -------
        List[ET.Element]
            A list of XML elements representing the PyDMPushButtonBase properties.
        """
        properties: List[ET.Element] = super().generate_properties()

        if self.pydm_icon is not None:
            properties.append(Str("PyDMIcon", self.pydm_icon).to_xml())
        if self.pydm_icon_color is not None:
            properties.append(Str("PyDMIconColor", self.pydm_icon_color).to_xml())
        if self.password_protected is not None:
            properties.append(Bool("passwordProtected", self.password_protected).to_xml())
        if self.password is not None:
            properties.append(Str("password", self.password).to_xml())
        if self.protected_password is not None:
            properties.append(Str("protectedPassword", self.protected_password).to_xml())
        if isinstance(self.name, str) and self.name.startswith("activeMenuButtonClass"):
            properties.append(Str("text", "Menu").to_xml())

        return properties


@dataclass
class PyDMPushButton(PyDMPushButtonBase):
    """
    PyDMPushButton extends PyDMPushButtonBase with additional properties for push button behavior.

    Attributes
    ----------
    monitor_disp : Optional[bool]
        If True, enables monitoring of the display.
    show_confirm_dialog : Optional[bool]
        If True, displays a confirmation dialog before action.
    confirm_message : Optional[str]
        The confirmation message to display.
    press_value : Optional[str]
        The value to send when the button is pressed.
    release_value : Optional[str]
        The value to send when the button is released.
    relative_change : Optional[bool]
        If True, indicates that the change is relative.
    write_when_release : Optional[bool]
        If True, writes the value when the button is released.
    count : ClassVar[int]
        Class variable tracking the number of PyDMPushButton instances.
    """

    monitor_disp: Optional[bool] = None
    show_confirm_dialog: Optional[bool] = None
    confirm_message: Optional[str] = None
    press_value: Optional[str] = None
    release_value: Optional[str] = None
    relative_change: Optional[bool] = None
    write_when_release: Optional[bool] = None
    on_color: Optional[RGBA] = None  # TODO: clean up where these attributes are called to a parent to reduce redundancy
    off_color: Optional[RGBA] = (
        None  # TODO: clean up where these attributes are called to a parent to reduce redundancy
    )
    foreground_color: Optional[RGBA] = None
    background_color: Optional[RGBA] = None
    useDisplayBg: Optional[bool] = None
    on_label: Optional[str] = None
    off_label: Optional[str] = None
    is_off_button: Optional[bool] = None
    is_freeze_button: Optional[bool] = None
    text: Optional[str] = None
    visMin: Optional[int] = None
    visMax: Optional[int] = None
    pressValue: Optional[str] = None

    def generate_properties(self) -> List[ET.Element]:
        """
        Generate PyDMPushButton-specific properties for XML serialization.

        Returns
        -------
        List[ET.Element]
            A list of XML elements representing the PyDMPushButton properties.
        """
        if self.is_off_button is not None:
            show_button = not self.is_off_button
<<<<<<< HEAD

            self.rules.append(RuleArguments("Visible", self.channel, False, show_button, None, None))
            self.rules.append(RuleArguments("Enable", self.channel, False, show_button, None, None))
            """
            enum_index = 0 if self.is_off_button else 1
=======
            enum_index = 0 if self.is_off_button else 1

            self.rules.append(RuleArguments("Visible", self.channel, False, show_button, None, None))
            self.rules.append(RuleArguments("Enable", self.channel, False, show_button, None, None))
>>>>>>> b83a3db5
            if self.text is None and self.channel is not None:
                pv = PV(self.channel, connection_timeout=0.5)
                if pv and pv.enum_strs and len(list(pv.enum_strs)) >= 2:
                    self.text = pv.enum_strs[enum_index]
<<<<<<< HEAD
            """
        if self.is_freeze_button is not None and not self.is_freeze_button:  # TODO: Clean this up
=======

        if self.is_freeze_button is not None and not self.is_freeze_button:
>>>>>>> b83a3db5
            self.channel = "loc://FROZEN_STATE?type=int&init=0"
            self.rules.append(RuleArguments("Visible", "loc://FROZEN_STATE", False, False, None, None))
            self.rules.append(RuleArguments("Enable", "loc://FROZEN_STATE", False, False, None, None))
        elif self.is_freeze_button is not None and self.is_freeze_button:
            self.channel = "loc://FROZEN_STATE"
            self.rules.append(RuleArguments("Visible", "loc://FROZEN_STATE", False, True, None, None))
            self.rules.append(RuleArguments("Enable", "loc://FROZEN_STATE", False, True, None, None))

<<<<<<< HEAD
=======
        if self.is_freeze_button is not None and not self.is_freeze_button:
            self.channel = "loc://FROZEN_STATE?type=int&init=0"
            self.rules.append(("Visible", "loc://FROZEN_STATE", False, False, None, None))
            self.rules.append(("Enable", "loc://FROZEN_STATE", False, False, None, None))
        elif self.is_freeze_button is not None and self.is_freeze_button:
            self.channel = "loc://FROZEN_STATE"
            self.rules.append(("Visible", "loc://FROZEN_STATE", False, True, None, None))
            self.rules.append(("Enable", "loc://FROZEN_STATE", False, True, None, None))

>>>>>>> b83a3db5
        properties: List[ET.Element] = super().generate_properties()
        if self.monitor_disp is not None:
            properties.append(Bool("monitorDisp", self.monitor_disp).to_xml())
        if self.show_confirm_dialog is not None:
            properties.append(Bool("showConfirmDialog", self.show_confirm_dialog).to_xml())
        if self.confirm_message is not None:
            properties.append(Str("confirmMessage", self.confirm_message).to_xml())
        if self.press_value is not None:
            properties.append(Str("pressValue", self.press_value).to_xml())
        if self.release_value is not None:
            properties.append(Str("releaseValue", self.release_value).to_xml())
        if self.relative_change is not None:
            properties.append(Bool("relativeChange", self.relative_change).to_xml())
        if self.write_when_release is not None:
            properties.append(Bool("writeWhenRelease", self.write_when_release).to_xml())
        if self.on_label is not None:
            properties.append(Str("text", self.on_label).to_xml())
        if self.is_freeze_button is not None and not self.is_freeze_button:
            properties.append(Str("pressValue", "1").to_xml())
        if self.is_freeze_button is not None and self.is_freeze_button:
            properties.append(Str("pressValue", "0").to_xml())
        # if self.text is not None and self.on_label is None:
        #    properties.append(Str("text", self.text).to_xml()) #TODO: check for conflicts with on_label
        if (
            self.on_color is not None
            or self.foreground_color is not None
            or self.background_color is not None
            or (
                isinstance(self.name, str)
                and (
                    self.name.startswith("activeMenuButtonClass") or self.name.startswith("activeMessageButtonClass")
                )  # TODO: Eventually remove this whole stylesheet property
            )
        ):
            styles: Dict[str, any] = {}
            if self.name.startswith("activeMenuButtonClass") or self.name.startswith("activeMessageButtonClass"):
                styles["border"] = "1px solid black"
            if self.foreground_color is not None:
                styles["color"] = self.foreground_color
            if (
                self.on_color is not None
            ):  # TODO: find if on_color/background_color should take precedent (they are used for diff edm classes anyway) #TODO: Replace with OnOffColor class eventually
                styles["background-color"] = self.on_color
            elif self.background_color is not None and self.useDisplayBg is None:
                styles["background-color"] = self.background_color
            if self.on_color is not None and self.off_color != self.on_color:
                logging.warning("on and off colors are different, need to modify code")
            properties.append(StyleSheet(styles).to_xml())
        return properties


@dataclass
class PyDMShellCommand(PyDMPushButtonBase, StyleSheetObject):
    """
    PyDMShellCommand extends PyDMPushButtonBase to execute shell commands.

    Attributes
    ----------
    show_confirm_dialog : Optional[bool]
        If True, displays a confirmation dialog before executing the command.
    confirm_message : Optional[str]
        The message to display in the confirmation dialog.
    run_commands_in_full_shell : Optional[bool]
        If True, runs commands in a full shell environment.
    environment_variables : Optional[str]
        Environment variables to pass to the command.
    show_icon : Optional[bool]
        If True, displays an icon on the button.
    redirect_command_output : Optional[bool]
        If True, redirects the command output.
    allow_multiple_executions : Optional[bool]
        If True, permits multiple command executions.
    titles : Optional[str]
        Titles associated with the command.
    commands : Optional[str]
        The shell commands to execute.
    count : ClassVar[int]
        Class variable tracking the number of PyDMShellCommand instances.
    """

    show_confirm_dialog: Optional[bool] = None
    confirm_message: Optional[str] = None
    run_commands_in_full_shell: Optional[bool] = None
    environment_variables: Optional[str] = None
    show_icon: Optional[bool] = None
    redirect_command_output: Optional[bool] = None
    allow_multiple_executions: Optional[bool] = None
    titles: Optional[str] = None
    command: Optional[List[str]] = None

    def generate_properties(self) -> List[ET.Element]:
        """
        Generate PyDMShellCommand-specific properties for XML serialization.

        Returns
        -------
        List[ET.Element]
            A list of XML elements representing the PyDMShellCommand properties.
        """
        properties: List[ET.Element] = super().generate_properties()
        if self.visPvList is not None:
            print(vars(self))
            print(self.visPvList)
        if self.show_confirm_dialog is not None:
            properties.append(Bool("showConfirmDialog", self.show_confirm_dialog).to_xml())
        if self.confirm_message is not None:
            properties.append(Str("confirmMessage", self.confirm_message).to_xml())
        if self.run_commands_in_full_shell is not None:
            properties.append(Bool("runCommandsInFullShell", self.run_commands_in_full_shell).to_xml())
        if self.environment_variables is not None:
            properties.append(Str("environmentVariables", self.environment_variables).to_xml())
        if self.show_icon is not None:
            properties.append(Bool("showIcon", self.show_icon).to_xml())
        else:
            properties.append(Bool("showIcon", False).to_xml())
        if self.redirect_command_output is not None:
            properties.append(Bool("redirectCommandOutput", self.redirect_command_output).to_xml())
        if self.allow_multiple_executions is not None:
            properties.append(Bool("allowMultipleExecutions", self.allow_multiple_executions).to_xml())
        if self.titles is not None:
            properties.append(Str("titles", self.titles).to_xml())
            properties.append(StringList("command", self.command).to_xml())
        return properties


@dataclass
class PyDMRelatedDisplayButton(PyDMPushButtonBase):
    """
    PyDMRelatedDisplayButton extends PyDMPushButtonBase to support opening related displays.

    Attributes
    ----------
    show_icon : Optional[bool]
        If True, an icon is displayed.
    filenames : Optional[str]
        The filenames associated with the display.
    titles : Optional[str]
        The titles for the display.
    macros : Optional[str]
        Macros used for the display.
    open_in_new_window : Optional[bool]
        If True, opens the display in a new window.
    follow_symlinks : Optional[bool]
        If True, follows symbolic links.
    count : ClassVar[int]
        Class variable tracking the number of PyDMRelatedDisplayButton instances.
    """

    show_icon: Optional[bool] = None
    filenames: Optional[str] = None
    titles: Optional[str] = None
    macros: Optional[str] = None
    open_in_new_window: Optional[bool] = None
    follow_symlinks: Optional[bool] = None
    displayFileName = None

    def generate_properties(self) -> List[ET.Element]:
        """
        Generate PyDMRelatedDisplayButton-specific properties for XML serialization.

        Returns
        -------
        List[ET.Element]
            A list of XML elements representing the PyDMRelatedDisplayButton properties.
        """
        properties: List[ET.Element] = super().generate_properties()
        if self.show_icon is not None:
            properties.append(Bool("showIcon", self.show_icon).to_xml())
        else:
            properties.append(Bool("showIcon", False).to_xml())
        # if self.filenames is not None:
        #    properties.append(Str("filenames", self.filenames).to_xml()) #TODO: Maybe come back and include this if it comes up in edm
        if self.titles is not None:
            properties.append(Str("titles", self.titles).to_xml())
        if self.macros is not None:
            properties.append(Str("macros", self.macros).to_xml())
        # if self.open_in_new_window is not None:
        properties.append(Bool("openInNewWindow", True).to_xml())
        if self.follow_symlinks is not None:
            properties.append(Bool("followSymlinks", self.follow_symlinks).to_xml())
<<<<<<< HEAD
        if (
            self.displayFileName is not None and self.displayFileName
        ):  # TODO: Come back and find out why sometimes an empty list
            # converted_filename = self.convert_filetype(self.displayFileName[0])
            converted_filenames = list(map(self.convert_filetype, self.displayFileName))
            properties.append(StringList("filenames", converted_filenames).to_xml())
=======
        if self.displayFileName is not None:  # TODO: Come back and find out why sometimes an empty list
            converted_filename = self.convert_filetype(self.displayFileName[0])
            properties.append(StringList("filenames", [converted_filename]).to_xml())
>>>>>>> b83a3db5
        return properties

    def convert_filetype(self, file_string: str) -> None:
        """
        Converts file strings of .<type> to .ui
        """
        filearr = file_string.split(".")
        if len(filearr) > 1:
            filename = ".".join(filearr[:-1])
        else:
            filename = file_string
        return f"{filename}.ui"


@dataclass
class QComboBox(Legible):
    """
    QComboBox represents a combo box widget with various configurable properties.

    Attributes
    ----------
    editable : Optional[bool]
        If True, the combo box is editable.
    current_text : Optional[str]
        The current text displayed in the combo box.
    max_visible_items : Optional[int]
        Maximum number of visible items in the dropdown.
    max_count : Optional[int]
        Maximum number of items allowed.
    insert_policy : Optional[str]
        The policy for inserting new items.
    size_adjust_policy : Optional[str]
        The policy for adjusting the size.
    minimum_contents_length : Optional[int]
        The minimum content length.
    icon_size : Optional[str]
        The size for the icons.
    duplicates_enabled : Optional[bool]
        If True, duplicate items are allowed.
    frame : Optional[bool]
        If True, the combo box is framed.
    model_column : Optional[int]
        The model column used.
    count : ClassVar[int]
        Class variable tracking the number of QComboBox instances.
    """

    editable: Optional[bool] = None
    current_text: Optional[str] = None
    max_visible_items: Optional[int] = None
    max_count: Optional[int] = None
    insert_policy: Optional[str] = None
    size_adjust_policy: Optional[str] = None
    minimum_contents_length: Optional[int] = None
    icon_size: Optional[str] = None
    duplicates_enabled: Optional[bool] = None
    frame: Optional[bool] = None
    model_column: Optional[int] = None

    def generate_properties(self) -> List[ET.Element]:
        """
        Generate QComboBox-specific properties for XML serialization.

        Returns
        -------
        List[ET.Element]
            A list of XML elements representing the QComboBox properties.
        """
        properties: List[ET.Element] = super().generate_properties()
        if self.editable is not None:
            properties.append(Bool("editable", self.editable).to_xml())
        if self.current_text is not None:
            properties.append(Str("currentText", self.current_text).to_xml())
        if self.max_visible_items is not None:
            properties.append(Int("maxVisibleItems", self.max_visible_items).to_xml())
        if self.max_count is not None:
            properties.append(Int("maxCount", self.max_count).to_xml())
        if self.insert_policy is not None:
            properties.append(Str("insertPolicy", self.insert_policy).to_xml())
        if self.size_adjust_policy is not None:
            properties.append(Str("sizeAdjustPolicy", self.size_adjust_policy).to_xml())
        if self.minimum_contents_length is not None:
            properties.append(Int("minimumContentsLength", self.minimum_contents_length).to_xml())
        if self.icon_size is not None:
            properties.append(Str("iconSize", self.icon_size).to_xml())
        if self.duplicates_enabled is not None:
            properties.append(Bool("duplicatesEnabled", self.duplicates_enabled).to_xml())
        if self.frame is not None:
            properties.append(Bool("frame", self.frame).to_xml())
        if self.model_column is not None:
            properties.append(Int("modelColumn", self.model_column).to_xml())
        return properties


@dataclass
class PyDMEnumComboBox(QComboBox, Alarmable, StyleSheetObject):
    """
    PyDMEnumComboBox extends QComboBox to support enumeration with additional properties.

    Attributes
    ----------
    tool_tip : Optional[str]
        The tooltip text for the combo box.
    monitor_disp : Optional[bool]
        If True, enables monitoring of the display.
    """

    tool_tip: Optional[str] = None
    monitor_disp: Optional[bool] = None

    def generate_properties(self) -> List[ET.Element]:
        """
        Generate PyDMEnumComboBox-specific properties for XML serialization.

        Returns
        -------
        List[ET.Element]
            A list of XML elements representing the PyDMEnumComboBox properties.
        """
        properties: List[ET.Element] = super().generate_properties()
        if self.tool_tip is not None:
            properties.append(Str("toolTip", self.tool_tip).to_xml())
        if self.monitor_disp is not None:
            properties.append(Bool("monitorDisp", self.monitor_disp).to_xml())
        return properties


@dataclass
class PyDMEnumButton(Alarmable, Legible):
    """
    PyDMEnumButton represents a button widget with enumerated options and layout properties.

    Attributes
    ----------
    tool_tip : Optional[str]
        The tooltip text for the button.
    monitor_disp : Optional[bool]
        If True, enables monitoring of the display.
    items_translatable : Optional[bool]
        If True, the items are translatable.
    items_disambiguation : Optional[str]
        Disambiguation text for the items.
    items_comment : Optional[str]
        Comment text for the items.
    use_custom_order : Optional[bool]
        If True, a custom order is used.
    invert_order : Optional[bool]
        If True, inverts the order of the items.
    custom_order_translatable : Optional[bool]
        If True, the custom order is translatable.
    custom_order_disambiguation : Optional[str]
        Disambiguation text for the custom order.
    custom_order_comment : Optional[str]
        Comment for the custom order.
    widget_type : Optional[str]
        The widget type.
    orientation : Optional[str]
        The orientation of the widget.
    margin_top : Optional[int]
        Top margin.
    margin_bottom : Optional[int]
        Bottom margin.
    margin_left : Optional[int]
        Left margin.
    margin_right : Optional[int]
        Right margin.
    horizontal_spacing : Optional[int]
        Horizontal spacing.
    vertical_spacing : Optional[int]
        Vertical spacing.
    checkable : Optional[bool]
        If True, the button is checkable.
    count : ClassVar[int]
        Class variable tracking the number of PyDMEnumButton instances.
    """

    tool_tip: Optional[str] = None
    monitor_disp: Optional[bool] = None
    items_translatable: Optional[bool] = None
    items_disambiguation: Optional[str] = None
    items_comment: Optional[str] = None
    use_custom_order: Optional[bool] = None
    invert_order: Optional[bool] = None
    custom_order_translatable: Optional[bool] = None
    custom_order_disambiguation: Optional[str] = None
    custom_order_comment: Optional[str] = None
    widget_type: Optional[str] = None
    orientation: Optional[str] = None
    margin_top: Optional[int] = 0
    margin_bottom: Optional[int] = 0
    margin_left: Optional[int] = 0
    margin_right: Optional[int] = 0
    horizontal_spacing: Optional[int] = 0
    vertical_spacing: Optional[int] = 0
    checkable: Optional[bool] = None
    tab_names: Optional[List[str]] = None

    def generate_properties(self) -> List[ET.Element]:
        """
        Generate PyDMEnumButton-specific properties for XML serialization.

        Returns
        -------
        List[ET.Element]
            A list of XML elements representing the PyDMEnumButton properties.
        """
        properties: List[ET.Element] = super().generate_properties()
        if self.tool_tip is not None:
            properties.append(Str("toolTip", self.tool_tip).to_xml())
        if self.monitor_disp is not None:
            properties.append(Bool("monitorDisp", self.monitor_disp).to_xml())
        if self.items_translatable is not None:
            properties.append(Bool("itemsTranslatable", self.items_translatable).to_xml())
        if self.items_disambiguation is not None:
            properties.append(Str("itemsDisambiguation", self.items_disambiguation).to_xml())
        if self.items_comment is not None:
            properties.append(Str("itemsComment", self.items_comment).to_xml())
        if self.use_custom_order is not None:
            properties.append(Bool("useCustomOrder", self.use_custom_order).to_xml())
        if self.invert_order is not None:
            properties.append(Bool("invertOrder", self.invert_order).to_xml())
        if self.custom_order_translatable is not None:
            properties.append(Bool("customOrderTranslatable", self.custom_order_translatable).to_xml())
        if self.custom_order_disambiguation is not None:
            properties.append(Str("customOrderDisambiguation", self.custom_order_disambiguation).to_xml())
        if self.custom_order_comment is not None:
            properties.append(Str("customOrderComment", self.custom_order_comment).to_xml())
        if self.widget_type is not None:
            properties.append(Str("widgetType", self.widget_type).to_xml())
        if self.orientation is not None:
            properties.append(Enum("orientation", f"Qt::{self.orientation.capitalize()}").to_xml())
        elif self.tab_names is not None:
<<<<<<< HEAD
            properties.append(Enum("orientation", "Qt::Horizontal").to_xml())
=======
            properties.append(Enum("orientation", "Qt::Horizontal"))
>>>>>>> b83a3db5
        if self.margin_top is not None:
            properties.append(Int("marginTop", self.margin_top).to_xml())
        if self.margin_bottom is not None:
            properties.append(Int("marginBottom", self.margin_bottom).to_xml())
        if self.margin_left is not None:
            properties.append(Int("marginLeft", self.margin_left).to_xml())
        if self.margin_right is not None:
            properties.append(Int("marginRight", self.margin_right).to_xml())
        if self.horizontal_spacing is not None:
            properties.append(Int("horizontalSpacing", self.horizontal_spacing).to_xml())
        if self.vertical_spacing is not None:
            properties.append(Int("verticalSpacing", self.vertical_spacing).to_xml())
        if self.checkable is not None:
            properties.append(Bool("checkable", self.checkable).to_xml())
        return properties


@dataclass
class PyDMDrawingLine(Legible, Drawable, Alarmable):
    """
    PyDMDrawingLine represents a drawable line with arrow properties.

    Attributes
    ----------
    arrow_size : Optional[int]
        The size of the arrow.
    arrow_end_point : Optional[bool]
        If True, draws an arrow at the end point.
    arrow_start_point : Optional[bool]
        If True, draws an arrow at the start point.
    arrow_mid_point : Optional[bool]
        If True, draws an arrow at the midpoint.
    flip_mid_point_arrow : Optional[bool]
        If True, flips the midpoint arrow.
    count : ClassVar[int]
        Class variable tracking the number of PyDMDrawingLine instances.
    """

    pen_width: Optional[int] = None
    arrow_size: Optional[int] = None
    arrow_end_point: Optional[bool] = None
    arrow_start_point: Optional[bool] = None
    arrow_mid_point: Optional[bool] = None
    flip_mid_point_arrow: Optional[bool] = None
    arrows: Optional[str] = None
    penColor: Optional[RGBA] = None

    def generate_properties(self) -> List[ET.Element]:
        """
        Generate PyDMDrawingLine-specific properties for XML serialization.

        Returns
        -------
        List[ET.Element]
            A list of XML elements representing the PyDMDrawingLine properties.
        """
        if self.arrows in ("to", "from", "both"):
            self.brushFill = True
            self.brushColor = self.penColor

        properties: List[ET.Element] = super().generate_properties()
        if self.pen_width is not None:
            properties.append(Int("penWidth", self.pen_width).to_xml())
        if self.arrow_size is not None:
            properties.append(Int("arrowSize", self.arrow_size).to_xml())
        if self.arrow_end_point is not None:
            properties.append(Bool("arrowEndPoint", self.arrow_end_point).to_xml())
        if self.arrow_start_point is not None:
            properties.append(Bool("arrowStartPoint", self.arrow_start_point).to_xml())
        if self.arrow_mid_point is not None:
            properties.append(Bool("arrowMidPoint", self.arrow_mid_point).to_xml())
        if self.flip_mid_point_arrow is not None:
            properties.append(Bool("flipMidPointArrow", self.flip_mid_point_arrow).to_xml())
        if self.arrows is not None and (self.arrows == "both" or self.arrows == "to"):
            properties.append(Bool("arrowStartPoint", True).to_xml())
        if self.arrows is not None and (self.arrows == "both" or self.arrows == "from"):
            properties.append(Bool("arrowEndPoint", True).to_xml())
        properties.append(TransparentBackground().to_xml())
        return properties


@dataclass
class PyDMDrawingPolyline(PyDMDrawingLine):
    """
    PyDMDrawingPolyline represents a drawable polyline defined by a sequence of points.

    Attributes
    ----------
    points : Optional[List[str]]
        A list of point strings in the format "x, y".
    count : ClassVar[int]
        Class variable tracking the number of PyDMDrawingPolyline instances.
    """

    points: Optional[List[str]] = None
    arrows: Optional[str] = None
    closePolygon: Optional[bool] = None

    def generate_properties(self) -> List[ET.Element]:
        """
        Generate PyDMDrawingPolyline-specific properties for XML serialization.

        Returns
        -------
        List[ET.Element]
            A list of XML elements representing the PyDMDrawingPolyline properties.
        """
        self.x -= 10
        self.y -= 10
        self.width += 20
        self.height += (
            20  # TODO: May need to come back and avoid hardcoding if it is possible to have non-arrow functions
        )
        properties: List[ET.Element] = super().generate_properties()
        if self.points is not None:
            points_prop = ET.Element("property", attrib={"name": "points", "stdset": "0"})
            stringlist = ET.SubElement(points_prop, "stringlist")
            for point in self.points:
                print(point)
                point = ", ".join(str(int(x.strip()) + 10) for x in point.split(","))
                string_el = ET.SubElement(stringlist, "string")
                string_el.text = point
            if self.closePolygon is not None:
                startPoint = ", ".join(str(int(x.strip()) + 10) for x in self.points[0].split(","))
                string_el = ET.SubElement(stringlist, "string")
                string_el.text = startPoint
            properties.append(points_prop)
        return properties


@dataclass
class PyDMEmbeddedDisplay(Alarmable, Hidable, Drawable):
    """
    PyDMEmbeddedDisplay embeds another UI file (display) inside the current display.

    Attributes
    ----------
    filename : Optional[str]
        The path to the embedded UI file.
    macros : Optional[Dict[str, str]]
        Macros to pass down to the embedded display.
    visible : Optional[bool]
        Whether the embedded display is visible.
    """

    filename: Optional[str] = None
    macros: Optional[Dict[str, str]] = field(default_factory=dict)
    visible: Optional[bool] = True
    noscroll: Optional[bool] = True
    background_color: Optional[bool] = None
    foreground_color: Optional[bool] = None

    def generate_properties(self) -> list:
        """
        Generate XML elements for PyDMEmbeddedDisplay properties.
        """
        properties = super().generate_properties()
        if self.filename is not None:
            converted_filename = self.convert_filetype(self.filename)
            properties.append(Str("filename", converted_filename).to_xml())
        if self.macros:
            import json

            macros_str = json.dumps(self.macros)
            properties.append(Str("macros", macros_str).to_xml())
        if self.visible is not None:
            properties.append(Bool("visible", self.visible).to_xml())
        if self.noscroll is not None:
            scroll: Bool = not self.noscroll
            properties.append(Bool("scrollable", scroll).to_xml())
        if (
            self.foreground_color is not None
            or self.background_color is not None
            or (isinstance(self.name, str) and self.name.startswith("activePipClass"))
        ):
            styles: Dict[str, any] = {}
            if self.name.startswith("activePipClass"):
                styles["border"] = "1px solid black"
            if self.foreground_color is not None:
                styles["color"] = self.foreground_color
            elif self.background_color is not None:
                styles["background-color"] = self.background_color
            properties.append(StyleSheet(styles).to_xml())
        return properties

    def convert_filetype(self, file_string: str) -> None:
        """
        Converts file strings of .<type> to .ui
        """
        filename = ".".join(file_string.split(".")[:-1])
        return f"{filename}.ui"  # TODO: ask if this should be expanded or be turned into a Path


@dataclass
class PyDMImageView(Alarmable):
    """
    PyDMImageView represents an image file to be inserted.

    Attributes
    ----------
    filename : Optional[str]
        A string representing the filename of the image file.
    """

    filename: Optional[str] = None

    def generate_properties(self) -> List[ET.Element]:
        """
        Generate PyDMImageView-specific properties for XML serialization.

        Returns
        -------
        List[ET.Element]
            A list of XML elements representing the PyDMImageView properties.
        """

        properties: List[ET.Element] = super().generate_properties()

        if self.filename is not None:
            properties.append(Str("filename", self.filename).to_xml())

        return properties


@dataclass
class QTabWidget(Alarmable):
    """
    PyDMTabWidget is a container widget that can hold tabWidgets.
    It inherits from Alarmable to support alarm-related features.

    Attributes
    ----------
    frameShape : Optional[str]
        The shape of the frame.
    frameShadow : Optional[str]
        The shadow style of the frame.
    lineWidth : Optional[int]
        The width of the frame's line.
    midLineWidth : Optional[int]
        The width of the mid-line of the frame.
    disableOnDisconnect : Optional[bool]
        If True, disables the frame on disconnect.
    tabs : List[str]
        A list of child tab widgets.
    """

    frameShape: Optional[str] = None
    frameShadow: Optional[str] = None
    lineWidth: Optional[int] = None
    midLineWidth: Optional[int] = None
    disableOnDisconnect: Optional[bool] = None

    tabs: List[str] = field(default_factory=list)
    children: List["PyDMFrame"] = field(default_factory=list)
    embeddedHeight: Optional[int] = None
    embeddedWidth: Optional[int] = None

    def add_child(self, child) -> None:
        """
        Add a child widget to this frame's internal list.

        Parameters
        ----------
        child : PyDMFrame
            The child widget to add.

        Returns
        -------
        None
        """
        self.children.append(child)

    def to_xml(self) -> ET.Element:
        """
        Serialize the PyDMTabWidget and its children to an XML element.

        Returns
        -------
        ET.Element
            The XML element representing this PyDMFrame and its children.
        """
        widget_el: ET.Element = super().to_xml()

        for child in self.children:
            widget_el.append(child.to_xml())

        return widget_el

    def generate_properties(self) -> List[ET.Element]:
        """
        Generate PyDMFrame-specific properties for XML serialization.

        Returns
        -------
        List[ET.Element]
            A list of XML elements representing the properties of this PyDMFrame.
        """
        if self.embeddedHeight is not None:
            self.height += self.embeddedHeight

        properties: List[ET.Element] = super().generate_properties()

        if self.frameShape is not None:
            properties.append(Str("frameShape", self.frameShape).to_xml())
        if self.frameShadow is not None:
            properties.append(Str("frameShadow", self.frameShadow).to_xml())
        if self.lineWidth is not None:
            properties.append(Int("lineWidth", self.lineWidth).to_xml())
        if self.midLineWidth is not None:
            properties.append(Int("midLineWidth", self.midLineWidth).to_xml())
        if self.disableOnDisconnect is not None:
            properties.append(Bool("disableOnDisconnect", self.disableOnDisconnect).to_xml())

        return properties


@dataclass
class QWidget(Alarmable):
    """
    QWidget is a base class for creating a QWidget that can be used
    as a child in other PyDM widgets like PyDMTabWidget.

    Attributes
    ----------
    title : Optional[str]
        The title of the tab associated with this QWidget.
    children : List[Alarmable]
        The list of child widgets within this QWidget.
    """

    title: Optional[str] = None
    children: List[Alarmable] = field(default_factory=list)

    def generate_properties(self) -> List[ET.Element]:
        """
        Generate properties specific to the QWidget for XML serialization.

        Returns
        -------
        List[ET.Element]
            A list of XML elements representing the properties of this QWidget.
        """
        # properties: List[ET.Element] = super().generate_properties()
        properties: List[ET.Element] = []

        if self.title is not None:
            title_element = ET.Element("attribute", name="title")
            title_string_element = ET.Element("string")
            title_string_element.text = self.title
            title_element.append(title_string_element)
            properties.append(title_element)

        return properties

    def add_child(self, child) -> None:
        """
        Add a child widget to this frame's internal list.

        Parameters
        ----------
        child : PyDMFrame
            The child widget to add.

        Returns
        -------
        None
        """
        self.children.append(child)

    def to_xml(self) -> ET.Element:
        """
        Serialize the PyDMTabWidget and its children to an XML element.

        Returns
        -------
        ET.Element
            The XML element representing this PyDMFrame and its children.
        """
        widget_el: ET.Element = super().to_xml()

        for child in self.children:
            widget_el.append(child.to_xml())

        return widget_el


@dataclass
class QTableWidget(Alarmable, Drawable, StyleSheetObject):
    """
    Represents a table widget with optional frame and line styling properties.

    Attributes:
        frameShape (Optional[str]): Shape of the frame (e.g., 'Box', 'Panel').
        frameShadow (Optional[str]): Style of the frame's shadow (e.g., 'Raised').
        lineWidth (Optional[int]): Width of the outer frame lines.
        midLineWidth (Optional[int]): Width of the mid-line frame.
        disableOnDisconnect (Optional[bool]): Whether to disable the widget if disconnected.
    """

    frameShape: Optional[str] = None
    frameShadow: Optional[str] = None
    lineWidth: Optional[int] = None
    midLineWidth: Optional[int] = None
    disableOnDisconnect: Optional[bool] = None

    def generate_properties(self) -> List[ET.Element]:
        """
        Generates a list of XML elements representing the widget's properties.

        Returns:
            List[ET.Element]: List of XML elements for serialization.
        """

        properties: List[ET.Element] = super().generate_properties()

        if self.frameShape is not None:
            properties.append(Str("frameShape", self.frameShape).to_xml())
        if self.frameShadow is not None:
            properties.append(Str("frameShadow", self.frameShadow).to_xml())
        if self.lineWidth is not None:
            properties.append(Int("lineWidth", self.lineWidth).to_xml())
        if self.midLineWidth is not None:
            properties.append(Int("midLineWidth", self.midLineWidth).to_xml())
        if self.disableOnDisconnect is not None:
            properties.append(Bool("disableOnDisconnect", self.disableOnDisconnect).to_xml())

        return properties


@dataclass
class PyDMByteIndicator(Alarmable):
    """
    Represents a widget that displays a multi-bit (byte) indicator.

    Attributes:
        numBits (Optional[int]): Number of bits to display.
        showLabels (Optional[bool]): Whether to show bit labels.
        on_color (Optional[RGBA]): RGBA color when a bit is on.
        off_color (Optional[RGBA]): RGBA color when a bit is off.
    """

    numBits: Optional[int] = None
    showLabels: Optional[bool] = None
    on_color: Optional[RGBA] = None
    off_color: Optional[RGBA] = None

    def generate_properties(self) -> List[ET.Element]:
        """
        Generates a list of XML elements representing the byte indicator's properties.

        Returns:
            List[ET.Element]: List of XML elements for serialization.
        """

        properties: List[ET.Element] = super().generate_properties()

        if self.numBits is not None:
            properties.append(Int("numBits", self.numBits).to_xml())
        if self.showLabels is not None:
            properties.append(Bool("showLabels", self.showLabels).to_xml())
        if self.on_color is not None:
            properties.append(OnOffColor("on", *self.on_color).to_xml())
        if self.off_color is not None:
            properties.append(OnOffColor("off", *self.off_color).to_xml())

        return properties


@dataclass
class PyDMWaveformPlot(Alarmable, StyleSheetObject):
    x_channel: Optional[List[str]] = field(default_factory=list)
    y_channel: Optional[List[str]] = field(default_factory=list)
    plot_name: Optional[str] = None
    color: Optional[RGBA] = None
    minXRange: Optional[int] = 0
    minYRange: Optional[int] = 0
    maxXRange: Optional[int] = None
    maxYRange: Optional[int] = None
    plotColor: Optional[List[RGBA]] = field(default_factory=list)
    xLabel: Optional[str] = None
    yLabel: Optional[str] = None
    axisColor: Optional[RGBA] = None
    pointsize: Optional[int] = None
    font = None
    yAxisSrc: Optional[str] = None
    xAxisSrc: Optional[str] = None

    def generate_properties(self) -> List[ET.Element]:
        properties: List[ET.Element] = super().generate_properties()

        if self.plot_name is not None:
            properties.append(
                Str("name", self.plot_name).to_xml()
            )  # Possibly overrides other name (may need to remove other name for plots)
        if self.color is not None:
            properties.append(ColorObject("color", *self.color).to_xml())
        if self.minXRange is not None:
            properties.append(Int("minXRange", self.minXRange).to_xml())
        if self.minYRange is not None:
            properties.append(Int("minYRange", self.minYRange).to_xml())
        if self.maxXRange is not None:
            properties.append(Int("maxXRange", self.maxXRange).to_xml())
        if self.maxYRange is not None:
            properties.append(Int("maxYRange", self.maxYRange).to_xml())
        if self.yAxisSrc is not None and self.yAxisSrc == "fromUser":
            self.auto_range = "false"
        else:
            self.auto_range = "true"
        if (
            self.yLabel is not None and self.maxYRange is not None
        ):  # NOTE: The axes must be generated before the curves for the curves to display
            yAxisString = (
                "{"
                '"name": "Axis 1", '
                '"orientation": "left", '
                f'"label": "{self.yLabel}", '
                f'"minRange": {self.minYRange}, '
                f'"maxRange": {self.maxYRange}, '
                f'"autoRange": {self.auto_range}, '
                '"logMode": false'
                "}"
            )
            properties.append(StringList("yAxes", [yAxisString]).to_xml())
        elif self.auto_range == "false" and self.minXRange is not None and self.minYRange is not None:
            yAxisString = (
                "{"
                '"name": "Axis 1", '
                '"orientation": "left", '
                f'"minRange": {self.minYRange}, '
                f'"maxRange": {self.maxYRange}, '
                f'"autoRange": {self.auto_range}, '
                '"logMode": false'
                "}"
            )
            properties.append(StringList("yAxes", [yAxisString]).to_xml())
        if self.x_channel or self.y_channel:
            properties.append(StringList("curves", self.get_curve_strings()).to_xml())
        if self.plot_name is not None:
            color = self.color or self.axisColor or (175, 175, 175, 255)
            if self.font is not None:
                size = self.font["pointsize"]
            else:
                size = 12
            properties.append(
                Str(
                    "title",
                    (
                        f'<div style="text-align:center; color:{self.rgba_to_hex(*color)}; font-size:{size}pt;">'
                        f"{self.plot_name}"
                        "</div>"
                    ),
                ).to_xml()
            )
        if self.axisColor is not None:
            properties.append(ColorObject("axisColor", *self.axisColor).to_xml())
        if self.xLabel is not None:
            properties.append(StringList("xLabels", [self.xLabel]).to_xml())

        properties.append(Bool("useSharedAxis", True).to_xml())
        return properties

    def get_curve_strings(self) -> List[str]:
        lists = [self.x_channel, self.y_channel, self.plotColor]
        max_len = max(len(lst) for lst in lists)
        for i in range(max_len):
            if len(self.x_channel) <= i:
                self.x_channel.append("")
            if len(self.y_channel) <= i:
                self.y_channel.append("")
            if len(self.plotColor) <= i:
                self.plotColor.append("")
        curve_string_list = []
        for i in range(max_len):
            curve_string = (
                "{"
                f'"name": "", '
                f'"x_channel": "{self.x_channel[i]}", '
                f'"y_channel": "{self.y_channel[i]}", '
<<<<<<< HEAD
                # f'"color": "rgba{str(self.plotColor[i])}"'
=======
>>>>>>> b83a3db5
                f'"color": "{self.rgba_to_hex(*self.plotColor[i])}", '
                f'"yAxisName": "Axis 1"'
                "}"
            )
            curve_string_list.append(curve_string)
        return curve_string_list

    def rgba_to_hex(self, r, g, b, a=255):
        """
        Convert RGBA or RGB to a hex string in #RRGGBBAA format.

        Args:
            r (int): Red (0–255)
            g (int): Green (0–255)
            b (int): Blue (0–255)
            a (int): Alpha (0–255), default is 255 (opaque)

        Returns:
            str: Hex color string like "#00e0e0"
        """
        return f"#{r:02x}{g:02x}{b:02x}"


@dataclass
class PyDMScaleIndicator(Alarmable):
    showUnits: Optional[bool] = None
    showLimits: Optional[bool] = False
    showValue: Optional[bool] = False
    flipScale: Optional[bool] = None
    precision: Optional[int] = None
    # numDivisions: Optional[int] = None
    minorTicks: Optional[int] = None
    majorTicks: Optional[int] = None
    indicatorColor: Optional[RGBA] = None
    background_color: Optional[RGBA] = None
    foreground_color: Optional[RGBA] = None

    def generate_properties(self) -> List[ET.Element]:
        """
        Generates a list of XML elements representing the scale indicator's properties.

        Returns:
            List[ET.Element]: List of XML elements for serialization.
        """  # The "flipScale" property should be included, as scaleIndicator does not load properly without it.
        # self.height += 20
        # self.y -= 10  # TODO: Find a better way to just get the bottom (can create a frame that cuts off the top)
        properties: List[ET.Element] = super().generate_properties()

        if self.showUnits is not None:
            properties.append(Bool("showUnits", self.showUnits).to_xml())
        # if self.showLimits is not None:
        #    properties.append(Bool("showLimits", self.showLimits).to_xml())
        # if self.showValue is not None:
        #    properties.append(Bool("showValue", self.showValue).to_xml())
        if self.flipScale is not None:
            properties.append(Bool("flipScale", self.flipScale).to_xml())
        if self.precision is not None:
            properties.append(Int("precision", self.precision).to_xml())
        if self.minorTicks is not None or self.majorTicks is not None:
            properties.append(Int("numDivisions", int(self.minorTicks or 0) + int(self.majorTicks or 0)).to_xml())
        if self.indicatorColor is not None:
            properties.append(ColorObject("indicatorColor", *self.indicatorColor).to_xml())
        # if self.background_color is not None:
        #    styles: Dict[str, any] = {}
        #    styles["color"] = self.background_color
        #    properties.append(StyleSheet(styles).to_xml())
        if self.background_color is not None:
            properties.append(ColorObject("backgroundColor", *self.background_color).to_xml())
        if self.foreground_color is not None:
            properties.append(ColorObject("tickColor", *self.foreground_color).to_xml())
        properties.append(TransparentBackground().to_xml())
        # properties.append(ColorObject("tickColor", 255, 255, 255).to_xml())
        properties.append(Bool("showTicks", True).to_xml())
        properties.append(Bool("showValue", self.showValue).to_xml())
        properties.append(Bool("showLimits", self.showLimits).to_xml())

        return properties


@dataclass
class PyDMSlider(Alarmable):
    orientation: Optional[Str] = None

    def generate_properties(self):
        properties: List[ET.Element] = super().generate_properties()

        if self.orientation is not None:
<<<<<<< HEAD
            # properties.append(Str("orientation", self.orientation))
            properties.append(Enum("orientation", f"Qt::{self.orientation.capitalize()}").to_xml())
=======
            properties.append(Str("orientation", self.orientation))
>>>>>>> b83a3db5
        return properties<|MERGE_RESOLUTION|>--- conflicted
+++ resolved
@@ -1,11 +1,7 @@
 from xml.etree import ElementTree as ET
 from dataclasses import dataclass, field
 from typing import List, Optional, Dict
-<<<<<<< HEAD
-from pydmconverter.types import RGBA, RuleArguments
-=======
 from pydmconverter.custom_types import RGBA, RuleArguments
->>>>>>> b83a3db5
 from pydmconverter.widgets_helpers import (
     Int,
     Bool,
@@ -26,10 +22,6 @@
     StringList,
 )
 import logging
-<<<<<<< HEAD
-=======
-from epics import PV
->>>>>>> b83a3db5
 
 
 @dataclass
@@ -163,8 +155,6 @@
             properties.append(Int("precision", self.precision).to_xml())
         if self.show_units is not None:
             properties.append(Bool("showUnits", self.show_units).to_xml())
-        # elif self.name.startswith("TextupdateClass"):
-        #    properties.append(Bool("showUnits", "true").to_xml())
         if self.tool_tip is not None:
             properties.append(Str("toolTip", self.tool_tip).to_xml())
         if self.frame_shape is not None:
@@ -526,29 +516,17 @@
         """
         if self.is_off_button is not None:
             show_button = not self.is_off_button
-<<<<<<< HEAD
 
             self.rules.append(RuleArguments("Visible", self.channel, False, show_button, None, None))
             self.rules.append(RuleArguments("Enable", self.channel, False, show_button, None, None))
             """
             enum_index = 0 if self.is_off_button else 1
-=======
-            enum_index = 0 if self.is_off_button else 1
-
-            self.rules.append(RuleArguments("Visible", self.channel, False, show_button, None, None))
-            self.rules.append(RuleArguments("Enable", self.channel, False, show_button, None, None))
->>>>>>> b83a3db5
             if self.text is None and self.channel is not None:
                 pv = PV(self.channel, connection_timeout=0.5)
                 if pv and pv.enum_strs and len(list(pv.enum_strs)) >= 2:
                     self.text = pv.enum_strs[enum_index]
-<<<<<<< HEAD
             """
         if self.is_freeze_button is not None and not self.is_freeze_button:  # TODO: Clean this up
-=======
-
-        if self.is_freeze_button is not None and not self.is_freeze_button:
->>>>>>> b83a3db5
             self.channel = "loc://FROZEN_STATE?type=int&init=0"
             self.rules.append(RuleArguments("Visible", "loc://FROZEN_STATE", False, False, None, None))
             self.rules.append(RuleArguments("Enable", "loc://FROZEN_STATE", False, False, None, None))
@@ -557,18 +535,6 @@
             self.rules.append(RuleArguments("Visible", "loc://FROZEN_STATE", False, True, None, None))
             self.rules.append(RuleArguments("Enable", "loc://FROZEN_STATE", False, True, None, None))
 
-<<<<<<< HEAD
-=======
-        if self.is_freeze_button is not None and not self.is_freeze_button:
-            self.channel = "loc://FROZEN_STATE?type=int&init=0"
-            self.rules.append(("Visible", "loc://FROZEN_STATE", False, False, None, None))
-            self.rules.append(("Enable", "loc://FROZEN_STATE", False, False, None, None))
-        elif self.is_freeze_button is not None and self.is_freeze_button:
-            self.channel = "loc://FROZEN_STATE"
-            self.rules.append(("Visible", "loc://FROZEN_STATE", False, True, None, None))
-            self.rules.append(("Enable", "loc://FROZEN_STATE", False, True, None, None))
-
->>>>>>> b83a3db5
         properties: List[ET.Element] = super().generate_properties()
         if self.monitor_disp is not None:
             properties.append(Bool("monitorDisp", self.monitor_disp).to_xml())
@@ -669,9 +635,6 @@
             A list of XML elements representing the PyDMShellCommand properties.
         """
         properties: List[ET.Element] = super().generate_properties()
-        if self.visPvList is not None:
-            print(vars(self))
-            print(self.visPvList)
         if self.show_confirm_dialog is not None:
             properties.append(Bool("showConfirmDialog", self.show_confirm_dialog).to_xml())
         if self.confirm_message is not None:
@@ -749,18 +712,12 @@
         properties.append(Bool("openInNewWindow", True).to_xml())
         if self.follow_symlinks is not None:
             properties.append(Bool("followSymlinks", self.follow_symlinks).to_xml())
-<<<<<<< HEAD
         if (
             self.displayFileName is not None and self.displayFileName
         ):  # TODO: Come back and find out why sometimes an empty list
             # converted_filename = self.convert_filetype(self.displayFileName[0])
             converted_filenames = list(map(self.convert_filetype, self.displayFileName))
             properties.append(StringList("filenames", converted_filenames).to_xml())
-=======
-        if self.displayFileName is not None:  # TODO: Come back and find out why sometimes an empty list
-            converted_filename = self.convert_filetype(self.displayFileName[0])
-            properties.append(StringList("filenames", [converted_filename]).to_xml())
->>>>>>> b83a3db5
         return properties
 
     def convert_filetype(self, file_string: str) -> None:
@@ -993,11 +950,7 @@
         if self.orientation is not None:
             properties.append(Enum("orientation", f"Qt::{self.orientation.capitalize()}").to_xml())
         elif self.tab_names is not None:
-<<<<<<< HEAD
             properties.append(Enum("orientation", "Qt::Horizontal").to_xml())
-=======
-            properties.append(Enum("orientation", "Qt::Horizontal"))
->>>>>>> b83a3db5
         if self.margin_top is not None:
             properties.append(Int("marginTop", self.margin_top).to_xml())
         if self.margin_bottom is not None:
@@ -1576,10 +1529,6 @@
                 f'"name": "", '
                 f'"x_channel": "{self.x_channel[i]}", '
                 f'"y_channel": "{self.y_channel[i]}", '
-<<<<<<< HEAD
-                # f'"color": "rgba{str(self.plotColor[i])}"'
-=======
->>>>>>> b83a3db5
                 f'"color": "{self.rgba_to_hex(*self.plotColor[i])}", '
                 f'"yAxisName": "Axis 1"'
                 "}"
@@ -1667,10 +1616,6 @@
         properties: List[ET.Element] = super().generate_properties()
 
         if self.orientation is not None:
-<<<<<<< HEAD
             # properties.append(Str("orientation", self.orientation))
             properties.append(Enum("orientation", f"Qt::{self.orientation.capitalize()}").to_xml())
-=======
-            properties.append(Str("orientation", self.orientation))
->>>>>>> b83a3db5
         return properties