from xml.etree import ElementTree as ET
from dataclasses import dataclass, field
from typing import List, Optional, Dict
from pydmconverter.custom_types import RGBA, RuleArguments
from pydmconverter.widgets_helpers import (
    Int,
    Bool,
    Str,
    Drawable,
    Hidable,
    Alarmable,
    Legible,
    TransparentBackground,
    StyleSheet,
    Alignment,
    PixMap,
    StyleSheetObject,
    OnOffColor,
    ColorObject,
    Brush,
    Enum,
    StringList,
)
import logging


@dataclass
class PyDMFrame(Alarmable):
    """
    PyDMFrame is a container widget that can hold other PyDM widgets.
    It inherits from Alarmable to support alarm-related features.

    Attributes
    ----------
    frameShape : Optional[str]
        The shape of the frame.
    frameShadow : Optional[str]
        The shadow style of the frame.
    lineWidth : Optional[int]
        The width of the frame's line.
    midLineWidth : Optional[int]
        The width of the mid-line of the frame.
    disableOnDisconnect : Optional[bool]
        If True, disables the frame on disconnect.
    children : List[PyDMFrame]
        A list of child PyDMFrame widgets.
    count : ClassVar[int]
        A class variable counting frames.
    """

    frameShape: Optional[str] = None
    frameShadow: Optional[str] = None
    lineWidth: Optional[int] = None
    midLineWidth: Optional[int] = None
    disableOnDisconnect: Optional[bool] = None

    children: List["PyDMFrame"] = field(default_factory=list)

    def add_child(self, child: "PyDMFrame") -> None:
        """
        Add a child widget to this frame's internal list.

        Parameters
        ----------
        child : PyDMFrame
            The child widget to add.

        Returns
        -------
        None
        """
        self.children.append(child)

    def to_xml(self) -> ET.Element:
        """
        Serialize the PyDMFrame and its children to an XML element.

        Returns
        -------
        ET.Element
            The XML element representing this PyDMFrame and its children.
        """
        widget_el: ET.Element = super().to_xml()

        for child in self.children:
            widget_el.append(child.to_xml())

        return widget_el

    def generate_properties(self) -> List[ET.Element]:
        """
        Generate PyDMFrame-specific properties for XML serialization.

        Returns
        -------
        List[ET.Element]
            A list of XML elements representing the properties of this PyDMFrame.
        """
        properties: List[ET.Element] = super().generate_properties()

        if self.frameShape is not None:
            properties.append(Str("frameShape", self.frameShape).to_xml())
        if self.frameShadow is not None:
            properties.append(Str("frameShadow", self.frameShadow).to_xml())
        if self.lineWidth is not None:
            properties.append(Int("lineWidth", self.lineWidth).to_xml())
        if self.midLineWidth is not None:
            properties.append(Int("midLineWidth", self.midLineWidth).to_xml())
        if self.disableOnDisconnect is not None:
            properties.append(Bool("disableOnDisconnect", self.disableOnDisconnect).to_xml())
        properties.append(TransparentBackground().to_xml())

        return properties


@dataclass
class QLabel(Legible, StyleSheetObject):
    """
    QLabel is a label widget that supports numerical precision, unit display,
    tool tip text, and a configurable frame shape.

    Attributes
    ----------
    precision : Optional[int]
        The numerical precision to display (if applicable).
    show_units : Optional[bool]
        Flag to indicate if units should be displayed.
    tool_tip : Optional[str]
        The tooltip text for the label.
    frame_shape : Optional[str]
        The frame shape style for the label.
    count : ClassVar[int]
        Class variable tracking the number of QLabel instances.
    """

    precision: Optional[int] = None
    show_units: Optional[bool] = None
    tool_tip: Optional[str] = None
    frame_shape: Optional[str] = None
    alignment: Optional[str] = None
    useDisplayBg: Optional[bool] = None
    filename: Optional[str] = None

    def generate_properties(self) -> List[ET.Element]:
        """
        Generate QLabel-specific properties for XML serialization.

        Returns
        -------
        List[ET.Element]
            A list of XML elements representing the properties of the QLabel.
        """
        properties: List[ET.Element] = super().generate_properties()
        if self.precision is not None:
            properties.append(Int("precision", self.precision).to_xml())
        if self.show_units is not None:
            properties.append(Bool("showUnits", self.show_units).to_xml())
<<<<<<< HEAD
=======
        # elif self.name.startswith("TextupdateClass"):
        #    properties.append(Bool("showUnits", "true").to_xml())
>>>>>>> 76619421
        if self.tool_tip is not None:
            properties.append(Str("toolTip", self.tool_tip).to_xml())
        if self.frame_shape is not None:
            properties.append(Str("frameShape", self.frame_shape).to_xml())
        if self.alignment is not None:
            properties.append(Alignment(self.alignment).to_xml())
        if self.filename is not None and self.name.startswith("activePngClass"):
            properties.append(PixMap(self.filename).to_xml())

        return properties


@dataclass
class PyDMLabel(QLabel, Alarmable):
    """
    PyDMLabel is an extension of QLabel that supports an additional property to indicate whether
    the numerical precision should be derived from the process variable (PV).

    Attributes
    ----------
    precision_from_pv : Optional[bool]
        If True, the numerical precision is determined from the process variable.
        If None, no such property is added.
    count : ClassVar[int]
        A class variable tracking the number of PyDMLabel instances.
    """

    precision_from_pv: Optional[bool] = None
    autoSize: bool = False

    def __post_init__(self):
        super().__post_init__()
        if self.autoSize:
            self.adjustSize()

    def setText(self, text):
        super().setText(text)
        if self.autoSize:
            self.adjustSize()

    def generate_properties(self) -> List[ET.Element]:
        """
        Generate PyDMLabel-specific properties for XML serialization.

        This method extends the properties generated by its superclass by appending a property
        for 'precisionFromPV' if the corresponding attribute is not None.

        Returns
        -------
        List[ET.Element]
            A list of XML elements representing the properties of the PyDMLabel.
        """
        properties: List[ET.Element] = super().generate_properties()
        if self.precision_from_pv is not None:
            properties.append(Bool("precisionFromPV", self.precision_from_pv).to_xml())
        if self.autoSize:
            properties.append(Bool("autoSize", True).to_xml())
        return properties


@dataclass
class PyDMLineEdit(Legible, Alarmable, StyleSheetObject):
    """
    PyDMLineEdit represents a PyDMLineEdit widget with XML serialization capabilities.
    It extends Legible, and Alarmable to support additional features.

    Attributes
    ----------
    displayFormat : Optional[int]
        An integer representing the display format. If None, the display format property is omitted.
    count : ClassVar[int]
        A class variable tracking the number of PyDMLineEdit instances.
    """

    displayFormat: Optional[int] = None

    def generate_properties(self) -> List[ET.Element]:
        """
        Generate PyDMLineEdit-specific properties for XML serialization.

        This method extends the properties generated by the superclass by appending a property
        for 'displayFormat' if the attribute is not None.

        Returns
        -------
        List[ET.Element]
            A list of XML elements representing the properties of the PyDMLineEdit.
        """
        properties: List[ET.Element] = super().generate_properties()
        if self.displayFormat is not None:
            properties.append(Int("displayFormat", self.displayFormat).to_xml())
        return properties


@dataclass
class PyDMDrawingRectangle(Alarmable, Drawable, Hidable):
    """
    PyDMDrawingRectangle represents a drawable rectangle that supports XML serialization,
    alarm functionality, and can be hidden.

    Attributes
    ----------
    indicatorColor: Optional[RGBA]
        The fill color for specifically activebar/slacbarclass rectangles
    """

    indicatorColor: Optional[RGBA] = None

    def generate_properties(self) -> List[ET.Element]:
        """
        Generate XML properties for the drawable widget.

        Returns
        -------
        List[etree.Element]
            A list containing geometry, pen, brush, and rotation properties.
        """
        properties: List[ET.Element] = super().generate_properties()
        if self.indicatorColor is not None:
            properties.append(Brush(*self.indicatorColor, fill=True).to_xml())

        return properties


@dataclass
class PyDMDrawingEllipse(Alarmable, Drawable, Hidable, StyleSheetObject):
    """
    PyDMDrawingEllipse represents a drawable ellipse that supports XML serialization,
    alarm functionality, and can be hidden.

    This class does not add any extra properties beyond those provided by its base classes.

    Attributes
    ----------
    count : ClassVar[int]
        A class variable tracking the number of PyDMDrawingEllipse instances.
    """


@dataclass
class PyDMDrawingArc(Alarmable, Drawable, Hidable, StyleSheetObject):
    """
    PyDMDrawingArc represents a drawable ellipse that supports XML serialization,
    alarm functionality, and can be hidden.

    This class does not add any extra properties beyond those provided by its base classes.
    """

    startAngle: Optional[float] = None
    spanAngle: Optional[int] = 180

    def generate_properties(self) -> List[ET.Element]:
        """
        Generate XML properties for the drawable widget.

        Returns
        -------
        List[etree.Element]
            A list containing arc properties.
        """
        self.x -= 4
        self.width += 4  # TODO: Find a better solution
        properties: List[ET.Element] = super().generate_properties()
        if self.startAngle is not None:
            properties.append(
                Int("startAngle", int(self.startAngle)).to_xml()
            )  # TODO: Maybe make a float class (probabaly unnecessary)
        # if self.spanAngle is not None:
        #    properties.append(Int("spanAngle", self.spanAngle))
        # else:
        properties.append(Int("spanAngle", self.spanAngle).to_xml())

        return properties


@dataclass
class QPushButton(
    Legible, StyleSheetObject
):  # TODO: This creates a stylesheet for children classes but is overriden later (may need to remove to prevent repeated properties)
    """
    QPushButton is a button widget that supports text, icons, and various behavioral properties.

    Attributes
    ----------
    text : Optional[str]
        The label text displayed on the button.
    auto_default : Optional[bool]
        Determines if the button should automatically become the default button.
    default : Optional[bool]
        Indicates if the button is the default action.
    flat : Optional[bool]
        If True, the button is drawn with a flat appearance.
    tool_tip : Optional[str]
        The tooltip text that appears when hovering over the button.
    icon : Optional[str]
        The icon name or path displayed on the button.
    checkable : Optional[bool]
        Specifies whether the button supports a toggled (checked/unchecked) state.
    checked : Optional[bool]
        The initial checked state of the button.
    count : ClassVar[int]
        A class variable tracking the number of QPushButton instances.
    """

    auto_default: Optional[bool] = None
    default: Optional[bool] = None
    flat: Optional[bool] = None
    tool_tip: Optional[str] = None
    icon: Optional[str] = None
    checkable: Optional[bool] = None
    checked: Optional[bool] = None

    def generate_properties(self) -> List[ET.Element]:
        """
        Generate QPushButton-specific properties for XML serialization.

        This method extends the properties generated by the superclass by appending
        QPushButton-specific properties if they are set.

        Returns
        -------
        List[ET.Element]
            A list of XML elements representing the QPushButton properties.
        """
        properties: List[ET.Element] = super().generate_properties()

        if self.auto_default is not None:
            properties.append(Bool("autoDefault", self.auto_default).to_xml())
        if self.default is not None:
            properties.append(Bool("default", self.default).to_xml())
        if self.flat is not None:
            properties.append(Bool("flat", self.flat).to_xml())
        if self.tool_tip is not None:
            properties.append(Str("toolTip", self.tool_tip).to_xml())
        if self.icon is not None:
            properties.append(Str("icon", self.icon).to_xml())
        if self.checkable is not None:
            properties.append(Bool("checkable", self.checkable).to_xml())
        if self.checked is not None:
            properties.append(Bool("checked", self.checked).to_xml())

        return properties


@dataclass
class PyDMPushButtonBase(QPushButton, Alarmable):
    """
    PyDMPushButtonBase extends QPushButton with additional PyDM-specific properties,
    including icon settings and password protection features.

    Attributes
    ----------
    pydm_icon : Optional[str]
        Icon identifier or file path for the PyDM button.
    pydm_icon_color : Optional[str]
        The color to apply to the PyDM icon.
    password_protected : Optional[bool]
        Indicates whether the button is password protected.
    password : Optional[str]
        The password used by the button (if applicable).
    protected_password : Optional[str]
        A version of the password that is protected or encrypted.
    count : ClassVar[int]
        Class variable tracking the number of PyDMPushButtonBase instances.
    """

    pydm_icon: Optional[str] = None
    pydm_icon_color: Optional[str] = None
    password_protected: Optional[bool] = None
    password: Optional[str] = None
    protected_password: Optional[str] = None

    def generate_properties(self) -> List[ET.Element]:
        """
        Generate PyDMPushButtonBase-specific properties for XML serialization.

        This method extends the properties generated by the superclass (QPushButton) by appending
        additional properties related to PyDM-specific features if they are not None.

        Returns
        -------
        List[ET.Element]
            A list of XML elements representing the PyDMPushButtonBase properties.
        """
        properties: List[ET.Element] = super().generate_properties()

        if self.pydm_icon is not None:
            properties.append(Str("PyDMIcon", self.pydm_icon).to_xml())
        if self.pydm_icon_color is not None:
            properties.append(Str("PyDMIconColor", self.pydm_icon_color).to_xml())
        if self.password_protected is not None:
            properties.append(Bool("passwordProtected", self.password_protected).to_xml())
        if self.password is not None:
            properties.append(Str("password", self.password).to_xml())
        if self.protected_password is not None:
            properties.append(Str("protectedPassword", self.protected_password).to_xml())
        if isinstance(self.name, str) and self.name.startswith("activeMenuButtonClass"):
            properties.append(Str("text", "Menu").to_xml())

        return properties


@dataclass
class PyDMPushButton(PyDMPushButtonBase):
    """
    PyDMPushButton extends PyDMPushButtonBase with additional properties for push button behavior.

    Attributes
    ----------
    monitor_disp : Optional[bool]
        If True, enables monitoring of the display.
    show_confirm_dialog : Optional[bool]
        If True, displays a confirmation dialog before action.
    confirm_message : Optional[str]
        The confirmation message to display.
    press_value : Optional[str]
        The value to send when the button is pressed.
    release_value : Optional[str]
        The value to send when the button is released.
    relative_change : Optional[bool]
        If True, indicates that the change is relative.
    write_when_release : Optional[bool]
        If True, writes the value when the button is released.
    count : ClassVar[int]
        Class variable tracking the number of PyDMPushButton instances.
    """

    monitor_disp: Optional[bool] = None
    show_confirm_dialog: Optional[bool] = None
    confirm_message: Optional[str] = None
    press_value: Optional[str] = None
    release_value: Optional[str] = None
    relative_change: Optional[bool] = None
    write_when_release: Optional[bool] = None
    on_color: Optional[RGBA] = None  # TODO: clean up where these attributes are called to a parent to reduce redundancy
    off_color: Optional[RGBA] = (
        None  # TODO: clean up where these attributes are called to a parent to reduce redundancy
    )
    foreground_color: Optional[RGBA] = None
    background_color: Optional[RGBA] = None
    useDisplayBg: Optional[bool] = None
    on_label: Optional[str] = None
    off_label: Optional[str] = None
    is_off_button: Optional[bool] = None
    is_freeze_button: Optional[bool] = None
    text: Optional[str] = None
    visMin: Optional[int] = None
    visMax: Optional[int] = None
    pressValue: Optional[str] = None

    def generate_properties(self) -> List[ET.Element]:
        """
        Generate PyDMPushButton-specific properties for XML serialization.

        Returns
        -------
        List[ET.Element]
            A list of XML elements representing the PyDMPushButton properties.
        """
        if self.is_off_button is not None:
            show_button = not self.is_off_button

            self.rules.append(RuleArguments("Visible", self.channel, False, show_button, None, None))
            self.rules.append(RuleArguments("Enable", self.channel, False, show_button, None, None))
            """
            enum_index = 0 if self.is_off_button else 1
            if self.text is None and self.channel is not None:
                pv = PV(self.channel, connection_timeout=0.5)
                if pv and pv.enum_strs and len(list(pv.enum_strs)) >= 2:
                    self.text = pv.enum_strs[enum_index]
            """
        if self.is_freeze_button is not None and not self.is_freeze_button:  # TODO: Clean this up
            self.channel = "loc://FROZEN_STATE?type=int&init=0"
            self.rules.append(RuleArguments("Visible", "loc://FROZEN_STATE", False, False, None, None))
            self.rules.append(RuleArguments("Enable", "loc://FROZEN_STATE", False, False, None, None))
        elif self.is_freeze_button is not None and self.is_freeze_button:
            self.channel = "loc://FROZEN_STATE"
            self.rules.append(RuleArguments("Visible", "loc://FROZEN_STATE", False, True, None, None))
            self.rules.append(RuleArguments("Enable", "loc://FROZEN_STATE", False, True, None, None))

        properties: List[ET.Element] = super().generate_properties()
        if self.monitor_disp is not None:
            properties.append(Bool("monitorDisp", self.monitor_disp).to_xml())
        if self.show_confirm_dialog is not None:
            properties.append(Bool("showConfirmDialog", self.show_confirm_dialog).to_xml())
        if self.confirm_message is not None:
            properties.append(Str("confirmMessage", self.confirm_message).to_xml())
        if self.press_value is not None:
            properties.append(Str("pressValue", self.press_value).to_xml())
        if self.release_value is not None:
            properties.append(Str("releaseValue", self.release_value).to_xml())
        if self.relative_change is not None:
            properties.append(Bool("relativeChange", self.relative_change).to_xml())
        if self.write_when_release is not None:
            properties.append(Bool("writeWhenRelease", self.write_when_release).to_xml())
        if self.on_label is not None:
            properties.append(Str("text", self.on_label).to_xml())
        if self.is_freeze_button is not None and not self.is_freeze_button:
            properties.append(Str("pressValue", "1").to_xml())
        if self.is_freeze_button is not None and self.is_freeze_button:
            properties.append(Str("pressValue", "0").to_xml())
        # if self.text is not None and self.on_label is None:
        #    properties.append(Str("text", self.text).to_xml()) #TODO: check for conflicts with on_label
        if (
            self.on_color is not None
            or self.foreground_color is not None
            or self.background_color is not None
            or (
                isinstance(self.name, str)
                and (
                    self.name.startswith("activeMenuButtonClass") or self.name.startswith("activeMessageButtonClass")
                )  # TODO: Eventually remove this whole stylesheet property
            )
        ):
            styles: Dict[str, any] = {}
            if self.name.startswith("activeMenuButtonClass") or self.name.startswith("activeMessageButtonClass"):
                styles["border"] = "1px solid black"
            if self.foreground_color is not None:
                styles["color"] = self.foreground_color
            if (
                self.on_color is not None
            ):  # TODO: find if on_color/background_color should take precedent (they are used for diff edm classes anyway) #TODO: Replace with OnOffColor class eventually
                styles["background-color"] = self.on_color
            elif self.background_color is not None and self.useDisplayBg is None:
                styles["background-color"] = self.background_color
            if self.on_color is not None and self.off_color != self.on_color:
                logging.warning("on and off colors are different, need to modify code")
            properties.append(StyleSheet(styles).to_xml())
        return properties


@dataclass
class PyDMShellCommand(PyDMPushButtonBase, StyleSheetObject):
    """
    PyDMShellCommand extends PyDMPushButtonBase to execute shell commands.

    Attributes
    ----------
    show_confirm_dialog : Optional[bool]
        If True, displays a confirmation dialog before executing the command.
    confirm_message : Optional[str]
        The message to display in the confirmation dialog.
    run_commands_in_full_shell : Optional[bool]
        If True, runs commands in a full shell environment.
    environment_variables : Optional[str]
        Environment variables to pass to the command.
    show_icon : Optional[bool]
        If True, displays an icon on the button.
    redirect_command_output : Optional[bool]
        If True, redirects the command output.
    allow_multiple_executions : Optional[bool]
        If True, permits multiple command executions.
    titles : Optional[str]
        Titles associated with the command.
    commands : Optional[str]
        The shell commands to execute.
    count : ClassVar[int]
        Class variable tracking the number of PyDMShellCommand instances.
    """

    show_confirm_dialog: Optional[bool] = None
    confirm_message: Optional[str] = None
    run_commands_in_full_shell: Optional[bool] = None
    environment_variables: Optional[str] = None
    show_icon: Optional[bool] = None
    redirect_command_output: Optional[bool] = None
    allow_multiple_executions: Optional[bool] = None
    titles: Optional[str] = None
    command: Optional[List[str]] = None

    def generate_properties(self) -> List[ET.Element]:
        """
        Generate PyDMShellCommand-specific properties for XML serialization.

        Returns
        -------
        List[ET.Element]
            A list of XML elements representing the PyDMShellCommand properties.
        """
        properties: List[ET.Element] = super().generate_properties()
        if self.visPvList is not None:
            print(vars(self))
            print(self.visPvList)
        if self.show_confirm_dialog is not None:
            properties.append(Bool("showConfirmDialog", self.show_confirm_dialog).to_xml())
        if self.confirm_message is not None:
            properties.append(Str("confirmMessage", self.confirm_message).to_xml())
        if self.run_commands_in_full_shell is not None:
            properties.append(Bool("runCommandsInFullShell", self.run_commands_in_full_shell).to_xml())
        if self.environment_variables is not None:
            properties.append(Str("environmentVariables", self.environment_variables).to_xml())
        if self.show_icon is not None:
            properties.append(Bool("showIcon", self.show_icon).to_xml())
        else:
            properties.append(Bool("showIcon", False).to_xml())
        if self.redirect_command_output is not None:
            properties.append(Bool("redirectCommandOutput", self.redirect_command_output).to_xml())
        if self.allow_multiple_executions is not None:
            properties.append(Bool("allowMultipleExecutions", self.allow_multiple_executions).to_xml())
        if self.titles is not None:
            properties.append(Str("titles", self.titles).to_xml())
            properties.append(StringList("command", self.command).to_xml())
        return properties


@dataclass
class PyDMRelatedDisplayButton(PyDMPushButtonBase):
    """
    PyDMRelatedDisplayButton extends PyDMPushButtonBase to support opening related displays.

    Attributes
    ----------
    show_icon : Optional[bool]
        If True, an icon is displayed.
    filenames : Optional[str]
        The filenames associated with the display.
    titles : Optional[str]
        The titles for the display.
    macros : Optional[str]
        Macros used for the display.
    open_in_new_window : Optional[bool]
        If True, opens the display in a new window.
    follow_symlinks : Optional[bool]
        If True, follows symbolic links.
    count : ClassVar[int]
        Class variable tracking the number of PyDMRelatedDisplayButton instances.
    """

    show_icon: Optional[bool] = None
    filenames: Optional[str] = None
    titles: Optional[str] = None
    macros: Optional[str] = None
    open_in_new_window: Optional[bool] = None
    follow_symlinks: Optional[bool] = None
    displayFileName = None

    def generate_properties(self) -> List[ET.Element]:
        """
        Generate PyDMRelatedDisplayButton-specific properties for XML serialization.

        Returns
        -------
        List[ET.Element]
            A list of XML elements representing the PyDMRelatedDisplayButton properties.
        """
        properties: List[ET.Element] = super().generate_properties()
        if self.show_icon is not None:
            properties.append(Bool("showIcon", self.show_icon).to_xml())
        else:
            properties.append(Bool("showIcon", False).to_xml())
        # if self.filenames is not None:
        #    properties.append(Str("filenames", self.filenames).to_xml()) #TODO: Maybe come back and include this if it comes up in edm
        if self.titles is not None:
            properties.append(Str("titles", self.titles).to_xml())
        if self.macros is not None:
            properties.append(Str("macros", self.macros).to_xml())
        # if self.open_in_new_window is not None:
        properties.append(Bool("openInNewWindow", True).to_xml())
        if self.follow_symlinks is not None:
            properties.append(Bool("followSymlinks", self.follow_symlinks).to_xml())
        if (
            self.displayFileName is not None and self.displayFileName
        ):  # TODO: Come back and find out why sometimes an empty list
            # converted_filename = self.convert_filetype(self.displayFileName[0])
            converted_filenames = list(map(self.convert_filetype, self.displayFileName))
            properties.append(StringList("filenames", converted_filenames).to_xml())
        return properties

    def convert_filetype(self, file_string: str) -> None:
        """
        Converts file strings of .<type> to .ui
        """
        filearr = file_string.split(".")
        if len(filearr) > 1:
            filename = ".".join(filearr[:-1])
        else:
            filename = file_string
        return f"{filename}.ui"


@dataclass
class QComboBox(Legible):
    """
    QComboBox represents a combo box widget with various configurable properties.

    Attributes
    ----------
    editable : Optional[bool]
        If True, the combo box is editable.
    current_text : Optional[str]
        The current text displayed in the combo box.
    max_visible_items : Optional[int]
        Maximum number of visible items in the dropdown.
    max_count : Optional[int]
        Maximum number of items allowed.
    insert_policy : Optional[str]
        The policy for inserting new items.
    size_adjust_policy : Optional[str]
        The policy for adjusting the size.
    minimum_contents_length : Optional[int]
        The minimum content length.
    icon_size : Optional[str]
        The size for the icons.
    duplicates_enabled : Optional[bool]
        If True, duplicate items are allowed.
    frame : Optional[bool]
        If True, the combo box is framed.
    model_column : Optional[int]
        The model column used.
    count : ClassVar[int]
        Class variable tracking the number of QComboBox instances.
    """

    editable: Optional[bool] = None
    current_text: Optional[str] = None
    max_visible_items: Optional[int] = None
    max_count: Optional[int] = None
    insert_policy: Optional[str] = None
    size_adjust_policy: Optional[str] = None
    minimum_contents_length: Optional[int] = None
    icon_size: Optional[str] = None
    duplicates_enabled: Optional[bool] = None
    frame: Optional[bool] = None
    model_column: Optional[int] = None

    def generate_properties(self) -> List[ET.Element]:
        """
        Generate QComboBox-specific properties for XML serialization.

        Returns
        -------
        List[ET.Element]
            A list of XML elements representing the QComboBox properties.
        """
        properties: List[ET.Element] = super().generate_properties()
        if self.editable is not None:
            properties.append(Bool("editable", self.editable).to_xml())
        if self.current_text is not None:
            properties.append(Str("currentText", self.current_text).to_xml())
        if self.max_visible_items is not None:
            properties.append(Int("maxVisibleItems", self.max_visible_items).to_xml())
        if self.max_count is not None:
            properties.append(Int("maxCount", self.max_count).to_xml())
        if self.insert_policy is not None:
            properties.append(Str("insertPolicy", self.insert_policy).to_xml())
        if self.size_adjust_policy is not None:
            properties.append(Str("sizeAdjustPolicy", self.size_adjust_policy).to_xml())
        if self.minimum_contents_length is not None:
            properties.append(Int("minimumContentsLength", self.minimum_contents_length).to_xml())
        if self.icon_size is not None:
            properties.append(Str("iconSize", self.icon_size).to_xml())
        if self.duplicates_enabled is not None:
            properties.append(Bool("duplicatesEnabled", self.duplicates_enabled).to_xml())
        if self.frame is not None:
            properties.append(Bool("frame", self.frame).to_xml())
        if self.model_column is not None:
            properties.append(Int("modelColumn", self.model_column).to_xml())
        return properties


@dataclass
class PyDMEnumComboBox(QComboBox, Alarmable, StyleSheetObject):
    """
    PyDMEnumComboBox extends QComboBox to support enumeration with additional properties.

    Attributes
    ----------
    tool_tip : Optional[str]
        The tooltip text for the combo box.
    monitor_disp : Optional[bool]
        If True, enables monitoring of the display.
    """

    tool_tip: Optional[str] = None
    monitor_disp: Optional[bool] = None

    def generate_properties(self) -> List[ET.Element]:
        """
        Generate PyDMEnumComboBox-specific properties for XML serialization.

        Returns
        -------
        List[ET.Element]
            A list of XML elements representing the PyDMEnumComboBox properties.
        """
        properties: List[ET.Element] = super().generate_properties()
        if self.tool_tip is not None:
            properties.append(Str("toolTip", self.tool_tip).to_xml())
        if self.monitor_disp is not None:
            properties.append(Bool("monitorDisp", self.monitor_disp).to_xml())
        return properties


@dataclass
class PyDMEnumButton(Alarmable, Legible):
    """
    PyDMEnumButton represents a button widget with enumerated options and layout properties.

    Attributes
    ----------
    tool_tip : Optional[str]
        The tooltip text for the button.
    monitor_disp : Optional[bool]
        If True, enables monitoring of the display.
    items_translatable : Optional[bool]
        If True, the items are translatable.
    items_disambiguation : Optional[str]
        Disambiguation text for the items.
    items_comment : Optional[str]
        Comment text for the items.
    use_custom_order : Optional[bool]
        If True, a custom order is used.
    invert_order : Optional[bool]
        If True, inverts the order of the items.
    custom_order_translatable : Optional[bool]
        If True, the custom order is translatable.
    custom_order_disambiguation : Optional[str]
        Disambiguation text for the custom order.
    custom_order_comment : Optional[str]
        Comment for the custom order.
    widget_type : Optional[str]
        The widget type.
    orientation : Optional[str]
        The orientation of the widget.
    margin_top : Optional[int]
        Top margin.
    margin_bottom : Optional[int]
        Bottom margin.
    margin_left : Optional[int]
        Left margin.
    margin_right : Optional[int]
        Right margin.
    horizontal_spacing : Optional[int]
        Horizontal spacing.
    vertical_spacing : Optional[int]
        Vertical spacing.
    checkable : Optional[bool]
        If True, the button is checkable.
    count : ClassVar[int]
        Class variable tracking the number of PyDMEnumButton instances.
    """

    tool_tip: Optional[str] = None
    monitor_disp: Optional[bool] = None
    items_translatable: Optional[bool] = None
    items_disambiguation: Optional[str] = None
    items_comment: Optional[str] = None
    use_custom_order: Optional[bool] = None
    invert_order: Optional[bool] = None
    custom_order_translatable: Optional[bool] = None
    custom_order_disambiguation: Optional[str] = None
    custom_order_comment: Optional[str] = None
    widget_type: Optional[str] = None
    orientation: Optional[str] = None
    margin_top: Optional[int] = 0
    margin_bottom: Optional[int] = 0
    margin_left: Optional[int] = 0
    margin_right: Optional[int] = 0
    horizontal_spacing: Optional[int] = 0
    vertical_spacing: Optional[int] = 0
    checkable: Optional[bool] = None
    tab_names: Optional[List[str]] = None

    def generate_properties(self) -> List[ET.Element]:
        """
        Generate PyDMEnumButton-specific properties for XML serialization.

        Returns
        -------
        List[ET.Element]
            A list of XML elements representing the PyDMEnumButton properties.
        """
        properties: List[ET.Element] = super().generate_properties()
        if self.tool_tip is not None:
            properties.append(Str("toolTip", self.tool_tip).to_xml())
        if self.monitor_disp is not None:
            properties.append(Bool("monitorDisp", self.monitor_disp).to_xml())
        if self.items_translatable is not None:
            properties.append(Bool("itemsTranslatable", self.items_translatable).to_xml())
        if self.items_disambiguation is not None:
            properties.append(Str("itemsDisambiguation", self.items_disambiguation).to_xml())
        if self.items_comment is not None:
            properties.append(Str("itemsComment", self.items_comment).to_xml())
        if self.use_custom_order is not None:
            properties.append(Bool("useCustomOrder", self.use_custom_order).to_xml())
        if self.invert_order is not None:
            properties.append(Bool("invertOrder", self.invert_order).to_xml())
        if self.custom_order_translatable is not None:
            properties.append(Bool("customOrderTranslatable", self.custom_order_translatable).to_xml())
        if self.custom_order_disambiguation is not None:
            properties.append(Str("customOrderDisambiguation", self.custom_order_disambiguation).to_xml())
        if self.custom_order_comment is not None:
            properties.append(Str("customOrderComment", self.custom_order_comment).to_xml())
        if self.widget_type is not None:
            properties.append(Str("widgetType", self.widget_type).to_xml())
        if self.orientation is not None:
            properties.append(Enum("orientation", f"Qt::{self.orientation.capitalize()}").to_xml())
        elif self.tab_names is not None:
            properties.append(Enum("orientation", "Qt::Horizontal").to_xml())
        if self.margin_top is not None:
            properties.append(Int("marginTop", self.margin_top).to_xml())
        if self.margin_bottom is not None:
            properties.append(Int("marginBottom", self.margin_bottom).to_xml())
        if self.margin_left is not None:
            properties.append(Int("marginLeft", self.margin_left).to_xml())
        if self.margin_right is not None:
            properties.append(Int("marginRight", self.margin_right).to_xml())
        if self.horizontal_spacing is not None:
            properties.append(Int("horizontalSpacing", self.horizontal_spacing).to_xml())
        if self.vertical_spacing is not None:
            properties.append(Int("verticalSpacing", self.vertical_spacing).to_xml())
        if self.checkable is not None:
            properties.append(Bool("checkable", self.checkable).to_xml())
        return properties


@dataclass
class PyDMDrawingLine(Legible, Drawable, Alarmable):
    """
    PyDMDrawingLine represents a drawable line with arrow properties.

    Attributes
    ----------
    arrow_size : Optional[int]
        The size of the arrow.
    arrow_end_point : Optional[bool]
        If True, draws an arrow at the end point.
    arrow_start_point : Optional[bool]
        If True, draws an arrow at the start point.
    arrow_mid_point : Optional[bool]
        If True, draws an arrow at the midpoint.
    flip_mid_point_arrow : Optional[bool]
        If True, flips the midpoint arrow.
    count : ClassVar[int]
        Class variable tracking the number of PyDMDrawingLine instances.
    """

    pen_width: Optional[int] = None
    arrow_size: Optional[int] = None
    arrow_end_point: Optional[bool] = None
    arrow_start_point: Optional[bool] = None
    arrow_mid_point: Optional[bool] = None
    flip_mid_point_arrow: Optional[bool] = None
    arrows: Optional[str] = None
    penColor: Optional[RGBA] = None

    def generate_properties(self) -> List[ET.Element]:
        """
        Generate PyDMDrawingLine-specific properties for XML serialization.

        Returns
        -------
        List[ET.Element]
            A list of XML elements representing the PyDMDrawingLine properties.
        """
        if self.arrows in ("to", "from", "both"):
            self.brushFill = True
            self.brushColor = self.penColor

        properties: List[ET.Element] = super().generate_properties()
        if self.pen_width is not None:
            properties.append(Int("penWidth", self.pen_width).to_xml())
        if self.arrow_size is not None:
            properties.append(Int("arrowSize", self.arrow_size).to_xml())
        if self.arrow_end_point is not None:
            properties.append(Bool("arrowEndPoint", self.arrow_end_point).to_xml())
        if self.arrow_start_point is not None:
            properties.append(Bool("arrowStartPoint", self.arrow_start_point).to_xml())
        if self.arrow_mid_point is not None:
            properties.append(Bool("arrowMidPoint", self.arrow_mid_point).to_xml())
        if self.flip_mid_point_arrow is not None:
            properties.append(Bool("flipMidPointArrow", self.flip_mid_point_arrow).to_xml())
        if self.arrows is not None and (self.arrows == "both" or self.arrows == "to"):
            properties.append(Bool("arrowStartPoint", True).to_xml())
        if self.arrows is not None and (self.arrows == "both" or self.arrows == "from"):
            properties.append(Bool("arrowEndPoint", True).to_xml())
        properties.append(TransparentBackground().to_xml())
        return properties


@dataclass
class PyDMDrawingPolyline(PyDMDrawingLine):
    """
    PyDMDrawingPolyline represents a drawable polyline defined by a sequence of points.

    Attributes
    ----------
    points : Optional[List[str]]
        A list of point strings in the format "x, y".
    count : ClassVar[int]
        Class variable tracking the number of PyDMDrawingPolyline instances.
    """

    points: Optional[List[str]] = None
    arrows: Optional[str] = None
    closePolygon: Optional[bool] = None

    def generate_properties(self) -> List[ET.Element]:
        """
        Generate PyDMDrawingPolyline-specific properties for XML serialization.

        Returns
        -------
        List[ET.Element]
            A list of XML elements representing the PyDMDrawingPolyline properties.
        """
        self.x -= 10
        self.y -= 10
        self.width += 20
        self.height += (
            20  # TODO: May need to come back and avoid hardcoding if it is possible to have non-arrow functions
        )
        properties: List[ET.Element] = super().generate_properties()
        if self.points is not None:
            points_prop = ET.Element("property", attrib={"name": "points", "stdset": "0"})
            stringlist = ET.SubElement(points_prop, "stringlist")
            for point in self.points:
                print(point)
                point = ", ".join(str(int(x.strip()) + 10) for x in point.split(","))
                string_el = ET.SubElement(stringlist, "string")
                string_el.text = point
            if self.closePolygon is not None:
                startPoint = ", ".join(str(int(x.strip()) + 10) for x in self.points[0].split(","))
                string_el = ET.SubElement(stringlist, "string")
                string_el.text = startPoint
            properties.append(points_prop)
        return properties


@dataclass
class PyDMEmbeddedDisplay(Alarmable, Hidable, Drawable):
    """
    PyDMEmbeddedDisplay embeds another UI file (display) inside the current display.

    Attributes
    ----------
    filename : Optional[str]
        The path to the embedded UI file.
    macros : Optional[Dict[str, str]]
        Macros to pass down to the embedded display.
    visible : Optional[bool]
        Whether the embedded display is visible.
    """

    filename: Optional[str] = None
    macros: Optional[Dict[str, str]] = field(default_factory=dict)
    visible: Optional[bool] = True
    noscroll: Optional[bool] = True
    background_color: Optional[bool] = None
    foreground_color: Optional[bool] = None

    def generate_properties(self) -> list:
        """
        Generate XML elements for PyDMEmbeddedDisplay properties.
        """
        properties = super().generate_properties()
        if self.filename is not None:
            converted_filename = self.convert_filetype(self.filename)
            properties.append(Str("filename", converted_filename).to_xml())
        if self.macros:
            import json

            macros_str = json.dumps(self.macros)
            properties.append(Str("macros", macros_str).to_xml())
        if self.visible is not None:
            properties.append(Bool("visible", self.visible).to_xml())
        if self.noscroll is not None:
            scroll: Bool = not self.noscroll
            properties.append(Bool("scrollable", scroll).to_xml())
        if (
            self.foreground_color is not None
            or self.background_color is not None
            or (isinstance(self.name, str) and self.name.startswith("activePipClass"))
        ):
            styles: Dict[str, any] = {}
            if self.name.startswith("activePipClass"):
                styles["border"] = "1px solid black"
            if self.foreground_color is not None:
                styles["color"] = self.foreground_color
            elif self.background_color is not None:
                styles["background-color"] = self.background_color
            properties.append(StyleSheet(styles).to_xml())
        return properties

    def convert_filetype(self, file_string: str) -> None:
        """
        Converts file strings of .<type> to .ui
        """
        filename = ".".join(file_string.split(".")[:-1])
        return f"{filename}.ui"  # TODO: ask if this should be expanded or be turned into a Path


@dataclass
class PyDMImageView(Alarmable):
    """
    PyDMImageView represents an image file to be inserted.

    Attributes
    ----------
    filename : Optional[str]
        A string representing the filename of the image file.
    """

    filename: Optional[str] = None

    def generate_properties(self) -> List[ET.Element]:
        """
        Generate PyDMImageView-specific properties for XML serialization.

        Returns
        -------
        List[ET.Element]
            A list of XML elements representing the PyDMImageView properties.
        """

        properties: List[ET.Element] = super().generate_properties()

        if self.filename is not None:
            properties.append(Str("filename", self.filename).to_xml())

        return properties


@dataclass
class QTabWidget(Alarmable):
    """
    PyDMTabWidget is a container widget that can hold tabWidgets.
    It inherits from Alarmable to support alarm-related features.

    Attributes
    ----------
    frameShape : Optional[str]
        The shape of the frame.
    frameShadow : Optional[str]
        The shadow style of the frame.
    lineWidth : Optional[int]
        The width of the frame's line.
    midLineWidth : Optional[int]
        The width of the mid-line of the frame.
    disableOnDisconnect : Optional[bool]
        If True, disables the frame on disconnect.
    tabs : List[str]
        A list of child tab widgets.
    """

    frameShape: Optional[str] = None
    frameShadow: Optional[str] = None
    lineWidth: Optional[int] = None
    midLineWidth: Optional[int] = None
    disableOnDisconnect: Optional[bool] = None

    tabs: List[str] = field(default_factory=list)
    children: List["PyDMFrame"] = field(default_factory=list)
    embeddedHeight: Optional[int] = None
    embeddedWidth: Optional[int] = None

    def add_child(self, child) -> None:
        """
        Add a child widget to this frame's internal list.

        Parameters
        ----------
        child : PyDMFrame
            The child widget to add.

        Returns
        -------
        None
        """
        self.children.append(child)

    def to_xml(self) -> ET.Element:
        """
        Serialize the PyDMTabWidget and its children to an XML element.

        Returns
        -------
        ET.Element
            The XML element representing this PyDMFrame and its children.
        """
        widget_el: ET.Element = super().to_xml()

        for child in self.children:
            widget_el.append(child.to_xml())

        return widget_el

    def generate_properties(self) -> List[ET.Element]:
        """
        Generate PyDMFrame-specific properties for XML serialization.

        Returns
        -------
        List[ET.Element]
            A list of XML elements representing the properties of this PyDMFrame.
        """
        if self.embeddedHeight is not None:
            self.height += self.embeddedHeight

        properties: List[ET.Element] = super().generate_properties()

        if self.frameShape is not None:
            properties.append(Str("frameShape", self.frameShape).to_xml())
        if self.frameShadow is not None:
            properties.append(Str("frameShadow", self.frameShadow).to_xml())
        if self.lineWidth is not None:
            properties.append(Int("lineWidth", self.lineWidth).to_xml())
        if self.midLineWidth is not None:
            properties.append(Int("midLineWidth", self.midLineWidth).to_xml())
        if self.disableOnDisconnect is not None:
            properties.append(Bool("disableOnDisconnect", self.disableOnDisconnect).to_xml())

        return properties


@dataclass
class QWidget(Alarmable):
    """
    QWidget is a base class for creating a QWidget that can be used
    as a child in other PyDM widgets like PyDMTabWidget.

    Attributes
    ----------
    title : Optional[str]
        The title of the tab associated with this QWidget.
    children : List[Alarmable]
        The list of child widgets within this QWidget.
    """

    title: Optional[str] = None
    children: List[Alarmable] = field(default_factory=list)

    def generate_properties(self) -> List[ET.Element]:
        """
        Generate properties specific to the QWidget for XML serialization.

        Returns
        -------
        List[ET.Element]
            A list of XML elements representing the properties of this QWidget.
        """
        # properties: List[ET.Element] = super().generate_properties()
        properties: List[ET.Element] = []

        if self.title is not None:
            title_element = ET.Element("attribute", name="title")
            title_string_element = ET.Element("string")
            title_string_element.text = self.title
            title_element.append(title_string_element)
            properties.append(title_element)

        return properties

    def add_child(self, child) -> None:
        """
        Add a child widget to this frame's internal list.

        Parameters
        ----------
        child : PyDMFrame
            The child widget to add.

        Returns
        -------
        None
        """
        self.children.append(child)

    def to_xml(self) -> ET.Element:
        """
        Serialize the PyDMTabWidget and its children to an XML element.

        Returns
        -------
        ET.Element
            The XML element representing this PyDMFrame and its children.
        """
        widget_el: ET.Element = super().to_xml()

        for child in self.children:
            widget_el.append(child.to_xml())

        return widget_el


@dataclass
class QTableWidget(Alarmable, Drawable, StyleSheetObject):
    """
    Represents a table widget with optional frame and line styling properties.

    Attributes:
        frameShape (Optional[str]): Shape of the frame (e.g., 'Box', 'Panel').
        frameShadow (Optional[str]): Style of the frame's shadow (e.g., 'Raised').
        lineWidth (Optional[int]): Width of the outer frame lines.
        midLineWidth (Optional[int]): Width of the mid-line frame.
        disableOnDisconnect (Optional[bool]): Whether to disable the widget if disconnected.
    """

    frameShape: Optional[str] = None
    frameShadow: Optional[str] = None
    lineWidth: Optional[int] = None
    midLineWidth: Optional[int] = None
    disableOnDisconnect: Optional[bool] = None

    def generate_properties(self) -> List[ET.Element]:
        """
        Generates a list of XML elements representing the widget's properties.

        Returns:
            List[ET.Element]: List of XML elements for serialization.
        """

        properties: List[ET.Element] = super().generate_properties()

        if self.frameShape is not None:
            properties.append(Str("frameShape", self.frameShape).to_xml())
        if self.frameShadow is not None:
            properties.append(Str("frameShadow", self.frameShadow).to_xml())
        if self.lineWidth is not None:
            properties.append(Int("lineWidth", self.lineWidth).to_xml())
        if self.midLineWidth is not None:
            properties.append(Int("midLineWidth", self.midLineWidth).to_xml())
        if self.disableOnDisconnect is not None:
            properties.append(Bool("disableOnDisconnect", self.disableOnDisconnect).to_xml())

        return properties


@dataclass
class PyDMByteIndicator(Alarmable):
    """
    Represents a widget that displays a multi-bit (byte) indicator.

    Attributes:
        numBits (Optional[int]): Number of bits to display.
        showLabels (Optional[bool]): Whether to show bit labels.
        on_color (Optional[RGBA]): RGBA color when a bit is on.
        off_color (Optional[RGBA]): RGBA color when a bit is off.
    """

    numBits: Optional[int] = None
    showLabels: Optional[bool] = None
    on_color: Optional[RGBA] = None
    off_color: Optional[RGBA] = None

    def generate_properties(self) -> List[ET.Element]:
        """
        Generates a list of XML elements representing the byte indicator's properties.

        Returns:
            List[ET.Element]: List of XML elements for serialization.
        """

        properties: List[ET.Element] = super().generate_properties()

        if self.numBits is not None:
            properties.append(Int("numBits", self.numBits).to_xml())
        if self.showLabels is not None:
            properties.append(Bool("showLabels", self.showLabels).to_xml())
        if self.on_color is not None:
            properties.append(OnOffColor("on", *self.on_color).to_xml())
        if self.off_color is not None:
            properties.append(OnOffColor("off", *self.off_color).to_xml())

        return properties


@dataclass
class PyDMWaveformPlot(Alarmable, StyleSheetObject):
    x_channel: Optional[List[str]] = field(default_factory=list)
    y_channel: Optional[List[str]] = field(default_factory=list)
    plot_name: Optional[str] = None
    color: Optional[RGBA] = None
    minXRange: Optional[int] = 0
    minYRange: Optional[int] = 0
    maxXRange: Optional[int] = None
    maxYRange: Optional[int] = None
    plotColor: Optional[List[RGBA]] = field(default_factory=list)
    xLabel: Optional[str] = None
    yLabel: Optional[str] = None
    axisColor: Optional[RGBA] = None
    pointsize: Optional[int] = None
    font = None
    yAxisSrc: Optional[str] = None
    xAxisSrc: Optional[str] = None

    def generate_properties(self) -> List[ET.Element]:
        properties: List[ET.Element] = super().generate_properties()

        if self.plot_name is not None:
            properties.append(
                Str("name", self.plot_name).to_xml()
            )  # Possibly overrides other name (may need to remove other name for plots)
        if self.color is not None:
            properties.append(ColorObject("color", *self.color).to_xml())
        if self.minXRange is not None:
            properties.append(Int("minXRange", self.minXRange).to_xml())
        if self.minYRange is not None:
            properties.append(Int("minYRange", self.minYRange).to_xml())
        if self.maxXRange is not None:
            properties.append(Int("maxXRange", self.maxXRange).to_xml())
        if self.maxYRange is not None:
            properties.append(Int("maxYRange", self.maxYRange).to_xml())
        if self.yAxisSrc is not None and self.yAxisSrc == "fromUser":
            self.auto_range = "false"
        else:
            self.auto_range = "true"
        if (
            self.yLabel is not None and self.maxYRange is not None
        ):  # NOTE: The axes must be generated before the curves for the curves to display
            yAxisString = (
                "{"
                '"name": "Axis 1", '
                '"orientation": "left", '
                f'"label": "{self.yLabel}", '
                f'"minRange": {self.minYRange}, '
                f'"maxRange": {self.maxYRange}, '
                f'"autoRange": {self.auto_range}, '
                '"logMode": false'
                "}"
            )
            properties.append(StringList("yAxes", [yAxisString]).to_xml())
        elif self.auto_range == "false" and self.minXRange is not None and self.minYRange is not None:
            yAxisString = (
                "{"
                '"name": "Axis 1", '
                '"orientation": "left", '
                f'"minRange": {self.minYRange}, '
                f'"maxRange": {self.maxYRange}, '
                f'"autoRange": {self.auto_range}, '
                '"logMode": false'
                "}"
            )
            properties.append(StringList("yAxes", [yAxisString]).to_xml())
        if self.x_channel or self.y_channel:
            properties.append(StringList("curves", self.get_curve_strings()).to_xml())
        if self.plot_name is not None:
            color = self.color or self.axisColor or (175, 175, 175, 255)
            if self.font is not None:
                size = self.font["pointsize"]
            else:
                size = 12
            properties.append(
                Str(
                    "title",
                    (
                        f'<div style="text-align:center; color:{self.rgba_to_hex(*color)}; font-size:{size}pt;">'
                        f"{self.plot_name}"
                        "</div>"
                    ),
                ).to_xml()
            )
        if self.axisColor is not None:
            properties.append(ColorObject("axisColor", *self.axisColor).to_xml())
        if self.xLabel is not None:
            properties.append(StringList("xLabels", [self.xLabel]).to_xml())

        properties.append(Bool("useSharedAxis", True).to_xml())
        return properties

    def get_curve_strings(self) -> List[str]:
        lists = [self.x_channel, self.y_channel, self.plotColor]
        max_len = max(len(lst) for lst in lists)
        for i in range(max_len):
            if len(self.x_channel) <= i:
                self.x_channel.append("")
            if len(self.y_channel) <= i:
                self.y_channel.append("")
            if len(self.plotColor) <= i:
                self.plotColor.append("")
<<<<<<< HEAD
=======
        # if self.x_channel is None:
        #    self.x_channel = [""] * max_len
        # if self.y_channel is None:
        #    self.y_channel = [""] * max_len
        # if self.plotColor is None:
        #    self.plotColor = [""] * max_len
>>>>>>> 76619421
        curve_string_list = []
        for i in range(max_len):
            curve_string = (
                "{"
                f'"name": "", '
                f'"x_channel": "{self.x_channel[i]}", '
                f'"y_channel": "{self.y_channel[i]}", '
<<<<<<< HEAD
=======
                # f'"color": "rgba{str(self.plotColor[i])}"'
>>>>>>> 76619421
                f'"color": "{self.rgba_to_hex(*self.plotColor[i])}", '
                f'"yAxisName": "Axis 1"'
                "}"
            )
            curve_string_list.append(curve_string)
        return curve_string_list

    def rgba_to_hex(self, r, g, b, a=255):
        """
        Convert RGBA or RGB to a hex string in #RRGGBBAA format.

        Args:
            r (int): Red (0–255)
            g (int): Green (0–255)
            b (int): Blue (0–255)
            a (int): Alpha (0–255), default is 255 (opaque)

        Returns:
            str: Hex color string like "#00e0e0"
        """
        return f"#{r:02x}{g:02x}{b:02x}"


@dataclass
class PyDMScaleIndicator(Alarmable):
    showUnits: Optional[bool] = None
    showLimits: Optional[bool] = False
    showValue: Optional[bool] = False
    flipScale: Optional[bool] = None
    precision: Optional[int] = None
    # numDivisions: Optional[int] = None
    minorTicks: Optional[int] = None
    majorTicks: Optional[int] = None
    indicatorColor: Optional[RGBA] = None
    background_color: Optional[RGBA] = None
    foreground_color: Optional[RGBA] = None

    def generate_properties(self) -> List[ET.Element]:
        """
        Generates a list of XML elements representing the scale indicator's properties.

        Returns:
            List[ET.Element]: List of XML elements for serialization.
        """  # The "flipScale" property should be included, as scaleIndicator does not load properly without it.
        # self.height += 20
        # self.y -= 10  # TODO: Find a better way to just get the bottom (can create a frame that cuts off the top)
        properties: List[ET.Element] = super().generate_properties()

        if self.showUnits is not None:
            properties.append(Bool("showUnits", self.showUnits).to_xml())
        # if self.showLimits is not None:
        #    properties.append(Bool("showLimits", self.showLimits).to_xml())
        # if self.showValue is not None:
        #    properties.append(Bool("showValue", self.showValue).to_xml())
        if self.flipScale is not None:
            properties.append(Bool("flipScale", self.flipScale).to_xml())
        if self.precision is not None:
            properties.append(Int("precision", self.precision).to_xml())
        if self.minorTicks is not None or self.majorTicks is not None:
            properties.append(Int("numDivisions", int(self.minorTicks or 0) + int(self.majorTicks or 0)).to_xml())
        if self.indicatorColor is not None:
            properties.append(ColorObject("indicatorColor", *self.indicatorColor).to_xml())
        # if self.background_color is not None:
        #    styles: Dict[str, any] = {}
        #    styles["color"] = self.background_color
        #    properties.append(StyleSheet(styles).to_xml())
        if self.background_color is not None:
            properties.append(ColorObject("backgroundColor", *self.background_color).to_xml())
        if self.foreground_color is not None:
            properties.append(ColorObject("tickColor", *self.foreground_color).to_xml())
        properties.append(TransparentBackground().to_xml())
        # properties.append(ColorObject("tickColor", 255, 255, 255).to_xml())
        properties.append(Bool("showTicks", True).to_xml())
        properties.append(Bool("showValue", self.showValue).to_xml())
        properties.append(Bool("showLimits", self.showLimits).to_xml())

        return properties


@dataclass
class PyDMSlider(Alarmable):
    orientation: Optional[Str] = None

    def generate_properties(self):
        properties: List[ET.Element] = super().generate_properties()

        if self.orientation is not None:
            # properties.append(Str("orientation", self.orientation))
            properties.append(Enum("orientation", f"Qt::{self.orientation.capitalize()}").to_xml())
        return properties<|MERGE_RESOLUTION|>--- conflicted
+++ resolved
@@ -22,6 +22,7 @@
     StringList,
 )
 import logging
+from epics import PV
 
 
 @dataclass
@@ -155,11 +156,6 @@
             properties.append(Int("precision", self.precision).to_xml())
         if self.show_units is not None:
             properties.append(Bool("showUnits", self.show_units).to_xml())
-<<<<<<< HEAD
-=======
-        # elif self.name.startswith("TextupdateClass"):
-        #    properties.append(Bool("showUnits", "true").to_xml())
->>>>>>> 76619421
         if self.tool_tip is not None:
             properties.append(Str("toolTip", self.tool_tip).to_xml())
         if self.frame_shape is not None:
@@ -524,13 +520,12 @@
 
             self.rules.append(RuleArguments("Visible", self.channel, False, show_button, None, None))
             self.rules.append(RuleArguments("Enable", self.channel, False, show_button, None, None))
-            """
             enum_index = 0 if self.is_off_button else 1
             if self.text is None and self.channel is not None:
                 pv = PV(self.channel, connection_timeout=0.5)
                 if pv and pv.enum_strs and len(list(pv.enum_strs)) >= 2:
                     self.text = pv.enum_strs[enum_index]
-            """
+
         if self.is_freeze_button is not None and not self.is_freeze_button:  # TODO: Clean this up
             self.channel = "loc://FROZEN_STATE?type=int&init=0"
             self.rules.append(RuleArguments("Visible", "loc://FROZEN_STATE", False, False, None, None))
@@ -640,9 +635,6 @@
             A list of XML elements representing the PyDMShellCommand properties.
         """
         properties: List[ET.Element] = super().generate_properties()
-        if self.visPvList is not None:
-            print(vars(self))
-            print(self.visPvList)
         if self.show_confirm_dialog is not None:
             properties.append(Bool("showConfirmDialog", self.show_confirm_dialog).to_xml())
         if self.confirm_message is not None:
@@ -1530,15 +1522,6 @@
                 self.y_channel.append("")
             if len(self.plotColor) <= i:
                 self.plotColor.append("")
-<<<<<<< HEAD
-=======
-        # if self.x_channel is None:
-        #    self.x_channel = [""] * max_len
-        # if self.y_channel is None:
-        #    self.y_channel = [""] * max_len
-        # if self.plotColor is None:
-        #    self.plotColor = [""] * max_len
->>>>>>> 76619421
         curve_string_list = []
         for i in range(max_len):
             curve_string = (
@@ -1546,10 +1529,6 @@
                 f'"name": "", '
                 f'"x_channel": "{self.x_channel[i]}", '
                 f'"y_channel": "{self.y_channel[i]}", '
-<<<<<<< HEAD
-=======
-                # f'"color": "rgba{str(self.plotColor[i])}"'
->>>>>>> 76619421
                 f'"color": "{self.rgba_to_hex(*self.plotColor[i])}", '
                 f'"yAxisName": "Axis 1"'
                 "}"
