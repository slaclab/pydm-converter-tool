from xml.etree import ElementTree as ET
from dataclasses import dataclass, field
from typing import List, Optional, Dict
from pydmconverter.types import RGBA, RuleArguments
from pydmconverter.widgets_helpers import (
    Int,
    Bool,
    Str,
    Drawable,
    Hidable,
    Alarmable,
    Legible,
    TransparentBackground,
    StyleSheet,
    Alignment,
    PixMap,
    StyleSheetObject,
    OnOffColor,
    ColorObject,
    Brush,
    Enum,
    StringList,
)
import logging


@dataclass
class PyDMFrame(Alarmable):
    """
    PyDMFrame is a container widget that can hold other PyDM widgets.
    It inherits from Alarmable to support alarm-related features.

    Attributes
    ----------
    frameShape : Optional[str]
        The shape of the frame.
    frameShadow : Optional[str]
        The shadow style of the frame.
    lineWidth : Optional[int]
        The width of the frame's line.
    midLineWidth : Optional[int]
        The width of the mid-line of the frame.
    disableOnDisconnect : Optional[bool]
        If True, disables the frame on disconnect.
    children : List[PyDMFrame]
        A list of child PyDMFrame widgets.
    count : ClassVar[int]
        A class variable counting frames.
    """

    frameShape: Optional[str] = None
    frameShadow: Optional[str] = None
    lineWidth: Optional[int] = None
    midLineWidth: Optional[int] = None
    disableOnDisconnect: Optional[bool] = None

    children: List["PyDMFrame"] = field(default_factory=list)

    def add_child(self, child: "PyDMFrame") -> None:
        """
        Add a child widget to this frame's internal list.

        Parameters
        ----------
        child : PyDMFrame
            The child widget to add.

        Returns
        -------
        None
        """
        self.children.append(child)

    def to_xml(self) -> ET.Element:
        """
        Serialize the PyDMFrame and its children to an XML element.

        Returns
        -------
        ET.Element
            The XML element representing this PyDMFrame and its children.
        """
        widget_el: ET.Element = super().to_xml()

        for child in self.children:
            widget_el.append(child.to_xml())

        return widget_el

    def generate_properties(self) -> List[ET.Element]:
        """
        Generate PyDMFrame-specific properties for XML serialization.

        Returns
        -------
        List[ET.Element]
            A list of XML elements representing the properties of this PyDMFrame.
        """
        properties: List[ET.Element] = super().generate_properties()

        if self.frameShape is not None:
            properties.append(Str("frameShape", self.frameShape).to_xml())
        if self.frameShadow is not None:
            properties.append(Str("frameShadow", self.frameShadow).to_xml())
        if self.lineWidth is not None:
            properties.append(Int("lineWidth", self.lineWidth).to_xml())
        if self.midLineWidth is not None:
            properties.append(Int("midLineWidth", self.midLineWidth).to_xml())
        if self.disableOnDisconnect is not None:
            properties.append(Bool("disableOnDisconnect", self.disableOnDisconnect).to_xml())
        properties.append(TransparentBackground().to_xml())

        return properties


@dataclass
class QLabel(Legible, StyleSheetObject):
    """
    QLabel is a label widget that supports numerical precision, unit display,
    tool tip text, and a configurable frame shape.

    Attributes
    ----------
    precision : Optional[int]
        The numerical precision to display (if applicable).
    show_units : Optional[bool]
        Flag to indicate if units should be displayed.
    tool_tip : Optional[str]
        The tooltip text for the label.
    frame_shape : Optional[str]
        The frame shape style for the label.
    count : ClassVar[int]
        Class variable tracking the number of QLabel instances.
    """

    precision: Optional[int] = None
    show_units: Optional[bool] = None
    tool_tip: Optional[str] = None
    frame_shape: Optional[str] = None
    alignment: Optional[str] = None
    useDisplayBg: Optional[bool] = None
    filename: Optional[str] = None

    def generate_properties(self) -> List[ET.Element]:
        """
        Generate QLabel-specific properties for XML serialization.

        Returns
        -------
        List[ET.Element]
            A list of XML elements representing the properties of the QLabel.
        """
        properties: List[ET.Element] = super().generate_properties()
        if self.precision is not None:
            properties.append(Int("precision", self.precision).to_xml())
        if self.show_units is not None:
            properties.append(Bool("showUnits", self.show_units).to_xml())
        # elif self.name.startswith("TextupdateClass"):
        #    properties.append(Bool("showUnits", "true").to_xml())
        if self.tool_tip is not None:
            properties.append(Str("toolTip", self.tool_tip).to_xml())
        if self.frame_shape is not None:
            properties.append(Str("frameShape", self.frame_shape).to_xml())
        if self.alignment is not None:
            properties.append(Alignment(self.alignment).to_xml())
        if self.filename is not None and self.name.startswith("activePngClass"):
            properties.append(PixMap(self.filename).to_xml())

        return properties


@dataclass
class PyDMLabel(QLabel, Alarmable):
    """
    PyDMLabel is an extension of QLabel that supports an additional property to indicate whether
    the numerical precision should be derived from the process variable (PV).

    Attributes
    ----------
    precision_from_pv : Optional[bool]
        If True, the numerical precision is determined from the process variable.
        If None, no such property is added.
    count : ClassVar[int]
        A class variable tracking the number of PyDMLabel instances.
    """

    precision_from_pv: Optional[bool] = None
    autoSize: bool = False

    def __post_init__(self):
        super().__post_init__()
        if self.autoSize:
            self.adjustSize()

    def setText(self, text):
        super().setText(text)
        if self.autoSize:
            self.adjustSize()

    def generate_properties(self) -> List[ET.Element]:
        """
        Generate PyDMLabel-specific properties for XML serialization.

        This method extends the properties generated by its superclass by appending a property
        for 'precisionFromPV' if the corresponding attribute is not None.

        Returns
        -------
        List[ET.Element]
            A list of XML elements representing the properties of the PyDMLabel.
        """
        properties: List[ET.Element] = super().generate_properties()
        if self.precision_from_pv is not None:
            properties.append(Bool("precisionFromPV", self.precision_from_pv).to_xml())
        if self.autoSize:
            properties.append(Bool("autoSize", True).to_xml())
        return properties


@dataclass
class PyDMLineEdit(Legible, Alarmable, StyleSheetObject):
    """
    PyDMLineEdit represents a PyDMLineEdit widget with XML serialization capabilities.
    It extends Legible, and Alarmable to support additional features.

    Attributes
    ----------
    displayFormat : Optional[int]
        An integer representing the display format. If None, the display format property is omitted.
    count : ClassVar[int]
        A class variable tracking the number of PyDMLineEdit instances.
    """

    displayFormat: Optional[int] = None

    def generate_properties(self) -> List[ET.Element]:
        """
        Generate PyDMLineEdit-specific properties for XML serialization.

        This method extends the properties generated by the superclass by appending a property
        for 'displayFormat' if the attribute is not None.

        Returns
        -------
        List[ET.Element]
            A list of XML elements representing the properties of the PyDMLineEdit.
        """
        properties: List[ET.Element] = super().generate_properties()
        if self.displayFormat is not None:
            properties.append(Int("displayFormat", self.displayFormat).to_xml())
        return properties


@dataclass
class PyDMDrawingRectangle(Alarmable, Drawable, Hidable):
    """
    PyDMDrawingRectangle represents a drawable rectangle that supports XML serialization,
    alarm functionality, and can be hidden.

    Attributes
    ----------
    indicatorColor: Optional[RGBA]
        The fill color for specifically activebar/slacbarclass rectangles
    """

    indicatorColor: Optional[RGBA] = None

    def generate_properties(self) -> List[ET.Element]:
        """
        Generate XML properties for the drawable widget.

        Returns
        -------
        List[etree.Element]
            A list containing geometry, pen, brush, and rotation properties.
        """
        properties: List[ET.Element] = super().generate_properties()
        if self.indicatorColor is not None:
            properties.append(Brush(*self.indicatorColor, fill=True).to_xml())

        return properties


@dataclass
class PyDMDrawingEllipse(Alarmable, Drawable, Hidable, StyleSheetObject):
    """
    PyDMDrawingEllipse represents a drawable ellipse that supports XML serialization,
    alarm functionality, and can be hidden.

    This class does not add any extra properties beyond those provided by its base classes.

    Attributes
    ----------
    count : ClassVar[int]
        A class variable tracking the number of PyDMDrawingEllipse instances.
    """


@dataclass
class PyDMDrawingArc(Alarmable, Drawable, Hidable, StyleSheetObject):
    """
    PyDMDrawingArc represents a drawable ellipse that supports XML serialization,
    alarm functionality, and can be hidden.

    This class does not add any extra properties beyond those provided by its base classes.
    """

    startAngle: Optional[float] = None
    spanAngle: Optional[int] = 180

    def generate_properties(self) -> List[ET.Element]:
        """
        Generate XML properties for the drawable widget.

        Returns
        -------
        List[etree.Element]
            A list containing arc properties.
        """
        self.x -= 4
        self.width += 4  # TODO: Find a better solution
        properties: List[ET.Element] = super().generate_properties()
        if self.startAngle is not None:
            properties.append(
                Int("startAngle", int(self.startAngle)).to_xml()
            )  # TODO: Maybe make a float class (probabaly unnecessary)
        # if self.spanAngle is not None:
        #    properties.append(Int("spanAngle", self.spanAngle))
        # else:
        properties.append(Int("spanAngle", self.spanAngle).to_xml())

        return properties


@dataclass
class QPushButton(
    Legible, StyleSheetObject
):  # TODO: This creates a stylesheet for children classes but is overriden later (may need to remove to prevent repeated properties)
    """
    QPushButton is a button widget that supports text, icons, and various behavioral properties.

    Attributes
    ----------
    text : Optional[str]
        The label text displayed on the button.
    auto_default : Optional[bool]
        Determines if the button should automatically become the default button.
    default : Optional[bool]
        Indicates if the button is the default action.
    flat : Optional[bool]
        If True, the button is drawn with a flat appearance.
    tool_tip : Optional[str]
        The tooltip text that appears when hovering over the button.
    icon : Optional[str]
        The icon name or path displayed on the button.
    checkable : Optional[bool]
        Specifies whether the button supports a toggled (checked/unchecked) state.
    checked : Optional[bool]
        The initial checked state of the button.
    count : ClassVar[int]
        A class variable tracking the number of QPushButton instances.
    """

    auto_default: Optional[bool] = None
    default: Optional[bool] = None
    flat: Optional[bool] = None
    tool_tip: Optional[str] = None
    icon: Optional[str] = None
    checkable: Optional[bool] = None
    checked: Optional[bool] = None

    def generate_properties(self) -> List[ET.Element]:
        """
        Generate QPushButton-specific properties for XML serialization.

        This method extends the properties generated by the superclass by appending
        QPushButton-specific properties if they are set.

        Returns
        -------
        List[ET.Element]
            A list of XML elements representing the QPushButton properties.
        """
        properties: List[ET.Element] = super().generate_properties()

        if self.auto_default is not None:
            properties.append(Bool("autoDefault", self.auto_default).to_xml())
        if self.default is not None:
            properties.append(Bool("default", self.default).to_xml())
        if self.flat is not None:
            properties.append(Bool("flat", self.flat).to_xml())
        if self.tool_tip is not None:
            properties.append(Str("toolTip", self.tool_tip).to_xml())
        if self.icon is not None:
            properties.append(Str("icon", self.icon).to_xml())
        if self.checkable is not None:
            properties.append(Bool("checkable", self.checkable).to_xml())
        if self.checked is not None:
            properties.append(Bool("checked", self.checked).to_xml())

        return properties


@dataclass
class PyDMPushButtonBase(QPushButton, Alarmable):
    """
    PyDMPushButtonBase extends QPushButton with additional PyDM-specific properties,
    including icon settings and password protection features.

    Attributes
    ----------
    pydm_icon : Optional[str]
        Icon identifier or file path for the PyDM button.
    pydm_icon_color : Optional[str]
        The color to apply to the PyDM icon.
    password_protected : Optional[bool]
        Indicates whether the button is password protected.
    password : Optional[str]
        The password used by the button (if applicable).
    protected_password : Optional[str]
        A version of the password that is protected or encrypted.
    count : ClassVar[int]
        Class variable tracking the number of PyDMPushButtonBase instances.
    """

    pydm_icon: Optional[str] = None
    pydm_icon_color: Optional[str] = None
    password_protected: Optional[bool] = None
    password: Optional[str] = None
    protected_password: Optional[str] = None

    def generate_properties(self) -> List[ET.Element]:
        """
        Generate PyDMPushButtonBase-specific properties for XML serialization.

        This method extends the properties generated by the superclass (QPushButton) by appending
        additional properties related to PyDM-specific features if they are not None.

        Returns
        -------
        List[ET.Element]
            A list of XML elements representing the PyDMPushButtonBase properties.
        """
        properties: List[ET.Element] = super().generate_properties()

        if self.pydm_icon is not None:
            properties.append(Str("PyDMIcon", self.pydm_icon).to_xml())
        if self.pydm_icon_color is not None:
            properties.append(Str("PyDMIconColor", self.pydm_icon_color).to_xml())
        if self.password_protected is not None:
            properties.append(Bool("passwordProtected", self.password_protected).to_xml())
        if self.password is not None:
            properties.append(Str("password", self.password).to_xml())
        if self.protected_password is not None:
            properties.append(Str("protectedPassword", self.protected_password).to_xml())
        if isinstance(self.name, str) and self.name.startswith("activeMenuButtonClass"):
            properties.append(Str("text", "Menu").to_xml())

        return properties


@dataclass
class PyDMPushButton(PyDMPushButtonBase):
    """
    PyDMPushButton extends PyDMPushButtonBase with additional properties for push button behavior.

    Attributes
    ----------
    monitor_disp : Optional[bool]
        If True, enables monitoring of the display.
    show_confirm_dialog : Optional[bool]
        If True, displays a confirmation dialog before action.
    confirm_message : Optional[str]
        The confirmation message to display.
    press_value : Optional[str]
        The value to send when the button is pressed.
    release_value : Optional[str]
        The value to send when the button is released.
    relative_change : Optional[bool]
        If True, indicates that the change is relative.
    write_when_release : Optional[bool]
        If True, writes the value when the button is released.
    count : ClassVar[int]
        Class variable tracking the number of PyDMPushButton instances.
    """

    monitor_disp: Optional[bool] = None
    show_confirm_dialog: Optional[bool] = None
    confirm_message: Optional[str] = None
    press_value: Optional[str] = None
    release_value: Optional[str] = None
    relative_change: Optional[bool] = None
    write_when_release: Optional[bool] = None
    on_color: Optional[RGBA] = None  # TODO: clean up where these attributes are called to a parent to reduce redundancy
    off_color: Optional[RGBA] = (
        None  # TODO: clean up where these attributes are called to a parent to reduce redundancy
    )
    foreground_color: Optional[RGBA] = None
    background_color: Optional[RGBA] = None
    useDisplayBg: Optional[bool] = None
    on_label: Optional[str] = None
    off_label: Optional[str] = None
    is_off_button: Optional[bool] = None
    is_freeze_button: Optional[bool] = None
    text: Optional[str] = None
    visMin: Optional[int] = None
    visMax: Optional[int] = None
    pressValue: Optional[str] = None

    def generate_properties(self) -> List[ET.Element]:
        """
        Generate PyDMPushButton-specific properties for XML serialization.

        Returns
        -------
        List[ET.Element]
            A list of XML elements representing the PyDMPushButton properties.
        """
<<<<<<< HEAD
        if self.is_off_button is not None and not self.is_off_button:
            self.rules.append(("Visible", self.channel, False, True, None, None))
            self.rules.append(("Enable", self.channel, False, True, None, None))
            """
            if self.text is None and self.channel is not None:
                pv = PV(self.channel, connection_timeout=0.5)
                if pv and pv.enum_strs and len(list(pv.enum_strs)) >= 2:
                    self.text = pv.enum_strs[1]
            """
        elif self.is_off_button is not None and self.is_off_button:
            self.rules.append(("Visible", self.channel, False, False, None, None))
            self.rules.append(("Enable", self.channel, False, False, None, None))
            """
=======
        if self.is_off_button is not None:
            show_button = not self.is_off_button
            enum_index = 0 if self.is_off_button else 1

            self.rules.append(RuleArguments("Visible", self.channel, False, show_button, None, None))
            self.rules.append(RuleArguments("Enable", self.channel, False, show_button, None, None))
>>>>>>> 5b84c736
            if self.text is None and self.channel is not None:
                pv = PV(self.channel, connection_timeout=0.5)
                if pv and pv.enum_strs and len(list(pv.enum_strs)) >= 2:
<<<<<<< HEAD
                    self.text = pv.enum_strs[0]
            """

        if self.is_freeze_button is not None and not self.is_freeze_button:
            self.channel = "loc://FROZEN_STATE?type=int&init=0"
            self.rules.append(("Visible", "loc://FROZEN_STATE", False, False, None, None))
            self.rules.append(("Enable", "loc://FROZEN_STATE", False, False, None, None))
        elif self.is_freeze_button is not None and self.is_freeze_button:
            self.channel = "loc://FROZEN_STATE"
            self.rules.append(("Visible", "loc://FROZEN_STATE", False, True, None, None))
            self.rules.append(("Enable", "loc://FROZEN_STATE", False, True, None, None))
=======
                    self.text = pv.enum_strs[enum_index]
>>>>>>> 5b84c736

        properties: List[ET.Element] = super().generate_properties()
        if self.monitor_disp is not None:
            properties.append(Bool("monitorDisp", self.monitor_disp).to_xml())
        if self.show_confirm_dialog is not None:
            properties.append(Bool("showConfirmDialog", self.show_confirm_dialog).to_xml())
        if self.confirm_message is not None:
            properties.append(Str("confirmMessage", self.confirm_message).to_xml())
        if self.press_value is not None:
            properties.append(Str("pressValue", self.press_value).to_xml())
        if self.release_value is not None:
            properties.append(Str("releaseValue", self.release_value).to_xml())
        if self.relative_change is not None:
            properties.append(Bool("relativeChange", self.relative_change).to_xml())
        if self.write_when_release is not None:
            properties.append(Bool("writeWhenRelease", self.write_when_release).to_xml())
        if self.on_label is not None:
            properties.append(Str("text", self.on_label).to_xml())
        if self.is_freeze_button is not None and not self.is_freeze_button:
            properties.append(Str("pressValue", "1").to_xml())
        if self.is_freeze_button is not None and self.is_freeze_button:
            properties.append(Str("pressValue", "0").to_xml())
        # if self.text is not None and self.on_label is None:
        #    properties.append(Str("text", self.text).to_xml()) #TODO: check for conflicts with on_label
        if (
            self.on_color is not None
            or self.foreground_color is not None
            or self.background_color is not None
            or (
                isinstance(self.name, str)
                and (
                    self.name.startswith("activeMenuButtonClass") or self.name.startswith("activeMessageButtonClass")
                )  # TODO: Eventually remove this whole stylesheet property
            )
        ):
            styles: Dict[str, any] = {}
            if self.name.startswith("activeMenuButtonClass") or self.name.startswith("activeMessageButtonClass"):
                styles["border"] = "1px solid black"
            if self.foreground_color is not None:
                styles["color"] = self.foreground_color
            if (
                self.on_color is not None
            ):  # TODO: find if on_color/background_color should take precedent (they are used for diff edm classes anyway) #TODO: Replace with OnOffColor class eventually
                styles["background-color"] = self.on_color
            elif self.background_color is not None and self.useDisplayBg is None:
                styles["background-color"] = self.background_color
            if self.on_color is not None and self.off_color != self.on_color:
                logging.warning("on and off colors are different, need to modify code")
            properties.append(StyleSheet(styles).to_xml())
        return properties


@dataclass
class PyDMShellCommand(PyDMPushButtonBase, StyleSheetObject):
    """
    PyDMShellCommand extends PyDMPushButtonBase to execute shell commands.

    Attributes
    ----------
    show_confirm_dialog : Optional[bool]
        If True, displays a confirmation dialog before executing the command.
    confirm_message : Optional[str]
        The message to display in the confirmation dialog.
    run_commands_in_full_shell : Optional[bool]
        If True, runs commands in a full shell environment.
    environment_variables : Optional[str]
        Environment variables to pass to the command.
    show_icon : Optional[bool]
        If True, displays an icon on the button.
    redirect_command_output : Optional[bool]
        If True, redirects the command output.
    allow_multiple_executions : Optional[bool]
        If True, permits multiple command executions.
    titles : Optional[str]
        Titles associated with the command.
    commands : Optional[str]
        The shell commands to execute.
    count : ClassVar[int]
        Class variable tracking the number of PyDMShellCommand instances.
    """

    show_confirm_dialog: Optional[bool] = None
    confirm_message: Optional[str] = None
    run_commands_in_full_shell: Optional[bool] = None
    environment_variables: Optional[str] = None
    show_icon: Optional[bool] = None
    redirect_command_output: Optional[bool] = None
    allow_multiple_executions: Optional[bool] = None
    titles: Optional[str] = None
    command: Optional[List[str]] = None

    def generate_properties(self) -> List[ET.Element]:
        """
        Generate PyDMShellCommand-specific properties for XML serialization.

        Returns
        -------
        List[ET.Element]
            A list of XML elements representing the PyDMShellCommand properties.
        """
        properties: List[ET.Element] = super().generate_properties()
        if self.visPvList is not None:
            print(vars(self))
            print(self.visPvList)
        if self.show_confirm_dialog is not None:
            properties.append(Bool("showConfirmDialog", self.show_confirm_dialog).to_xml())
        if self.confirm_message is not None:
            properties.append(Str("confirmMessage", self.confirm_message).to_xml())
        if self.run_commands_in_full_shell is not None:
            properties.append(Bool("runCommandsInFullShell", self.run_commands_in_full_shell).to_xml())
        if self.environment_variables is not None:
            properties.append(Str("environmentVariables", self.environment_variables).to_xml())
        if self.show_icon is not None:
            properties.append(Bool("showIcon", self.show_icon).to_xml())
        else:
            properties.append(Bool("showIcon", False).to_xml())
        if self.redirect_command_output is not None:
            properties.append(Bool("redirectCommandOutput", self.redirect_command_output).to_xml())
        if self.allow_multiple_executions is not None:
            properties.append(Bool("allowMultipleExecutions", self.allow_multiple_executions).to_xml())
        if self.titles is not None:
            properties.append(Str("titles", self.titles).to_xml())
            properties.append(StringList("command", self.command).to_xml())
        return properties


@dataclass
class PyDMRelatedDisplayButton(PyDMPushButtonBase):
    """
    PyDMRelatedDisplayButton extends PyDMPushButtonBase to support opening related displays.

    Attributes
    ----------
    show_icon : Optional[bool]
        If True, an icon is displayed.
    filenames : Optional[str]
        The filenames associated with the display.
    titles : Optional[str]
        The titles for the display.
    macros : Optional[str]
        Macros used for the display.
    open_in_new_window : Optional[bool]
        If True, opens the display in a new window.
    follow_symlinks : Optional[bool]
        If True, follows symbolic links.
    count : ClassVar[int]
        Class variable tracking the number of PyDMRelatedDisplayButton instances.
    """

    show_icon: Optional[bool] = None
    filenames: Optional[str] = None
    titles: Optional[str] = None
    macros: Optional[str] = None
    open_in_new_window: Optional[bool] = None
    follow_symlinks: Optional[bool] = None
    displayFileName = None

    def generate_properties(self) -> List[ET.Element]:
        """
        Generate PyDMRelatedDisplayButton-specific properties for XML serialization.

        Returns
        -------
        List[ET.Element]
            A list of XML elements representing the PyDMRelatedDisplayButton properties.
        """
        properties: List[ET.Element] = super().generate_properties()
        if self.show_icon is not None:
            properties.append(Bool("showIcon", self.show_icon).to_xml())
        else:
            properties.append(Bool("showIcon", False).to_xml())
        # if self.filenames is not None:
        #    properties.append(Str("filenames", self.filenames).to_xml()) #TODO: Maybe come back and include this if it comes up in edm
        if self.titles is not None:
            properties.append(Str("titles", self.titles).to_xml())
        if self.macros is not None:
            properties.append(Str("macros", self.macros).to_xml())
        # if self.open_in_new_window is not None:
        properties.append(Bool("openInNewWindow", True).to_xml())
        if self.follow_symlinks is not None:
            properties.append(Bool("followSymlinks", self.follow_symlinks).to_xml())
        if (
            self.displayFileName is not None and self.displayFileName
        ):  # TODO: Come back and find out why sometimes an empty list
            # converted_filename = self.convert_filetype(self.displayFileName[0])
            converted_filenames = list(map(self.convert_filetype, self.displayFileName))
            properties.append(StringList("filenames", converted_filenames).to_xml())
        return properties

    def convert_filetype(self, file_string: str) -> None:
        """
        Converts file strings of .<type> to .ui
        """
        filearr = file_string.split(".")
        if len(filearr) > 1:
            filename = ".".join(filearr[:-1])
        else:
            filename = file_string
        return f"{filename}.ui"


@dataclass
class QComboBox(Legible):
    """
    QComboBox represents a combo box widget with various configurable properties.

    Attributes
    ----------
    editable : Optional[bool]
        If True, the combo box is editable.
    current_text : Optional[str]
        The current text displayed in the combo box.
    max_visible_items : Optional[int]
        Maximum number of visible items in the dropdown.
    max_count : Optional[int]
        Maximum number of items allowed.
    insert_policy : Optional[str]
        The policy for inserting new items.
    size_adjust_policy : Optional[str]
        The policy for adjusting the size.
    minimum_contents_length : Optional[int]
        The minimum content length.
    icon_size : Optional[str]
        The size for the icons.
    duplicates_enabled : Optional[bool]
        If True, duplicate items are allowed.
    frame : Optional[bool]
        If True, the combo box is framed.
    model_column : Optional[int]
        The model column used.
    count : ClassVar[int]
        Class variable tracking the number of QComboBox instances.
    """

    editable: Optional[bool] = None
    current_text: Optional[str] = None
    max_visible_items: Optional[int] = None
    max_count: Optional[int] = None
    insert_policy: Optional[str] = None
    size_adjust_policy: Optional[str] = None
    minimum_contents_length: Optional[int] = None
    icon_size: Optional[str] = None
    duplicates_enabled: Optional[bool] = None
    frame: Optional[bool] = None
    model_column: Optional[int] = None

    def generate_properties(self) -> List[ET.Element]:
        """
        Generate QComboBox-specific properties for XML serialization.

        Returns
        -------
        List[ET.Element]
            A list of XML elements representing the QComboBox properties.
        """
        properties: List[ET.Element] = super().generate_properties()
        if self.editable is not None:
            properties.append(Bool("editable", self.editable).to_xml())
        if self.current_text is not None:
            properties.append(Str("currentText", self.current_text).to_xml())
        if self.max_visible_items is not None:
            properties.append(Int("maxVisibleItems", self.max_visible_items).to_xml())
        if self.max_count is not None:
            properties.append(Int("maxCount", self.max_count).to_xml())
        if self.insert_policy is not None:
            properties.append(Str("insertPolicy", self.insert_policy).to_xml())
        if self.size_adjust_policy is not None:
            properties.append(Str("sizeAdjustPolicy", self.size_adjust_policy).to_xml())
        if self.minimum_contents_length is not None:
            properties.append(Int("minimumContentsLength", self.minimum_contents_length).to_xml())
        if self.icon_size is not None:
            properties.append(Str("iconSize", self.icon_size).to_xml())
        if self.duplicates_enabled is not None:
            properties.append(Bool("duplicatesEnabled", self.duplicates_enabled).to_xml())
        if self.frame is not None:
            properties.append(Bool("frame", self.frame).to_xml())
        if self.model_column is not None:
            properties.append(Int("modelColumn", self.model_column).to_xml())
        return properties


@dataclass
class PyDMEnumComboBox(QComboBox, Alarmable, StyleSheetObject):
    """
    PyDMEnumComboBox extends QComboBox to support enumeration with additional properties.

    Attributes
    ----------
    tool_tip : Optional[str]
        The tooltip text for the combo box.
    monitor_disp : Optional[bool]
        If True, enables monitoring of the display.
    """

    tool_tip: Optional[str] = None
    monitor_disp: Optional[bool] = None

    def generate_properties(self) -> List[ET.Element]:
        """
        Generate PyDMEnumComboBox-specific properties for XML serialization.

        Returns
        -------
        List[ET.Element]
            A list of XML elements representing the PyDMEnumComboBox properties.
        """
        properties: List[ET.Element] = super().generate_properties()
        if self.tool_tip is not None:
            properties.append(Str("toolTip", self.tool_tip).to_xml())
        if self.monitor_disp is not None:
            properties.append(Bool("monitorDisp", self.monitor_disp).to_xml())
        return properties


@dataclass
class PyDMEnumButton(Alarmable, Legible):
    """
    PyDMEnumButton represents a button widget with enumerated options and layout properties.

    Attributes
    ----------
    tool_tip : Optional[str]
        The tooltip text for the button.
    monitor_disp : Optional[bool]
        If True, enables monitoring of the display.
    items_translatable : Optional[bool]
        If True, the items are translatable.
    items_disambiguation : Optional[str]
        Disambiguation text for the items.
    items_comment : Optional[str]
        Comment text for the items.
    use_custom_order : Optional[bool]
        If True, a custom order is used.
    invert_order : Optional[bool]
        If True, inverts the order of the items.
    custom_order_translatable : Optional[bool]
        If True, the custom order is translatable.
    custom_order_disambiguation : Optional[str]
        Disambiguation text for the custom order.
    custom_order_comment : Optional[str]
        Comment for the custom order.
    widget_type : Optional[str]
        The widget type.
    orientation : Optional[str]
        The orientation of the widget.
    margin_top : Optional[int]
        Top margin.
    margin_bottom : Optional[int]
        Bottom margin.
    margin_left : Optional[int]
        Left margin.
    margin_right : Optional[int]
        Right margin.
    horizontal_spacing : Optional[int]
        Horizontal spacing.
    vertical_spacing : Optional[int]
        Vertical spacing.
    checkable : Optional[bool]
        If True, the button is checkable.
    count : ClassVar[int]
        Class variable tracking the number of PyDMEnumButton instances.
    """

    tool_tip: Optional[str] = None
    monitor_disp: Optional[bool] = None
    items_translatable: Optional[bool] = None
    items_disambiguation: Optional[str] = None
    items_comment: Optional[str] = None
    use_custom_order: Optional[bool] = None
    invert_order: Optional[bool] = None
    custom_order_translatable: Optional[bool] = None
    custom_order_disambiguation: Optional[str] = None
    custom_order_comment: Optional[str] = None
    widget_type: Optional[str] = None
    orientation: Optional[str] = None
    margin_top: Optional[int] = 0
    margin_bottom: Optional[int] = 0
    margin_left: Optional[int] = 0
    margin_right: Optional[int] = 0
    horizontal_spacing: Optional[int] = 0
    vertical_spacing: Optional[int] = 0
    checkable: Optional[bool] = None
    tab_names: Optional[List[str]] = None

    def generate_properties(self) -> List[ET.Element]:
        """
        Generate PyDMEnumButton-specific properties for XML serialization.

        Returns
        -------
        List[ET.Element]
            A list of XML elements representing the PyDMEnumButton properties.
        """
        properties: List[ET.Element] = super().generate_properties()
        if self.tool_tip is not None:
            properties.append(Str("toolTip", self.tool_tip).to_xml())
        if self.monitor_disp is not None:
            properties.append(Bool("monitorDisp", self.monitor_disp).to_xml())
        if self.items_translatable is not None:
            properties.append(Bool("itemsTranslatable", self.items_translatable).to_xml())
        if self.items_disambiguation is not None:
            properties.append(Str("itemsDisambiguation", self.items_disambiguation).to_xml())
        if self.items_comment is not None:
            properties.append(Str("itemsComment", self.items_comment).to_xml())
        if self.use_custom_order is not None:
            properties.append(Bool("useCustomOrder", self.use_custom_order).to_xml())
        if self.invert_order is not None:
            properties.append(Bool("invertOrder", self.invert_order).to_xml())
        if self.custom_order_translatable is not None:
            properties.append(Bool("customOrderTranslatable", self.custom_order_translatable).to_xml())
        if self.custom_order_disambiguation is not None:
            properties.append(Str("customOrderDisambiguation", self.custom_order_disambiguation).to_xml())
        if self.custom_order_comment is not None:
            properties.append(Str("customOrderComment", self.custom_order_comment).to_xml())
        if self.widget_type is not None:
            properties.append(Str("widgetType", self.widget_type).to_xml())
        if self.orientation is not None:
            properties.append(Enum("orientation", f"Qt::{self.orientation.capitalize()}").to_xml())
        elif self.tab_names is not None:
            properties.append(Enum("orientation", "Qt::Horizontal"))
        if self.margin_top is not None:
            properties.append(Int("marginTop", self.margin_top).to_xml())
        if self.margin_bottom is not None:
            properties.append(Int("marginBottom", self.margin_bottom).to_xml())
        if self.margin_left is not None:
            properties.append(Int("marginLeft", self.margin_left).to_xml())
        if self.margin_right is not None:
            properties.append(Int("marginRight", self.margin_right).to_xml())
        if self.horizontal_spacing is not None:
            properties.append(Int("horizontalSpacing", self.horizontal_spacing).to_xml())
        if self.vertical_spacing is not None:
            properties.append(Int("verticalSpacing", self.vertical_spacing).to_xml())
        if self.checkable is not None:
            properties.append(Bool("checkable", self.checkable).to_xml())
        return properties


@dataclass
class PyDMDrawingLine(Legible, Drawable, Alarmable):
    """
    PyDMDrawingLine represents a drawable line with arrow properties.

    Attributes
    ----------
    arrow_size : Optional[int]
        The size of the arrow.
    arrow_end_point : Optional[bool]
        If True, draws an arrow at the end point.
    arrow_start_point : Optional[bool]
        If True, draws an arrow at the start point.
    arrow_mid_point : Optional[bool]
        If True, draws an arrow at the midpoint.
    flip_mid_point_arrow : Optional[bool]
        If True, flips the midpoint arrow.
    count : ClassVar[int]
        Class variable tracking the number of PyDMDrawingLine instances.
    """

    pen_width: Optional[int] = None
    arrow_size: Optional[int] = None
    arrow_end_point: Optional[bool] = None
    arrow_start_point: Optional[bool] = None
    arrow_mid_point: Optional[bool] = None
    flip_mid_point_arrow: Optional[bool] = None
    arrows: Optional[str] = None
    penColor: Optional[RGBA] = None

    def generate_properties(self) -> List[ET.Element]:
        """
        Generate PyDMDrawingLine-specific properties for XML serialization.

        Returns
        -------
        List[ET.Element]
            A list of XML elements representing the PyDMDrawingLine properties.
        """
        if self.arrows in ("to", "from", "both"):
            self.brushFill = True
            self.brushColor = self.penColor

        properties: List[ET.Element] = super().generate_properties()
        if self.pen_width is not None:
            properties.append(Int("penWidth", self.pen_width).to_xml())
        if self.arrow_size is not None:
            properties.append(Int("arrowSize", self.arrow_size).to_xml())
        if self.arrow_end_point is not None:
            properties.append(Bool("arrowEndPoint", self.arrow_end_point).to_xml())
        if self.arrow_start_point is not None:
            properties.append(Bool("arrowStartPoint", self.arrow_start_point).to_xml())
        if self.arrow_mid_point is not None:
            properties.append(Bool("arrowMidPoint", self.arrow_mid_point).to_xml())
        if self.flip_mid_point_arrow is not None:
            properties.append(Bool("flipMidPointArrow", self.flip_mid_point_arrow).to_xml())
        if self.arrows is not None and (self.arrows == "both" or self.arrows == "to"):
            properties.append(Bool("arrowStartPoint", True).to_xml())
        if self.arrows is not None and (self.arrows == "both" or self.arrows == "from"):
            properties.append(Bool("arrowEndPoint", True).to_xml())
        properties.append(TransparentBackground().to_xml())
        return properties


@dataclass
class PyDMDrawingPolyline(PyDMDrawingLine):
    """
    PyDMDrawingPolyline represents a drawable polyline defined by a sequence of points.

    Attributes
    ----------
    points : Optional[List[str]]
        A list of point strings in the format "x, y".
    count : ClassVar[int]
        Class variable tracking the number of PyDMDrawingPolyline instances.
    """

    points: Optional[List[str]] = None
    arrows: Optional[str] = None
    closePolygon: Optional[bool] = None

    def generate_properties(self) -> List[ET.Element]:
        """
        Generate PyDMDrawingPolyline-specific properties for XML serialization.

        Returns
        -------
        List[ET.Element]
            A list of XML elements representing the PyDMDrawingPolyline properties.
        """
        self.x -= 10
        self.y -= 10
        self.width += 20
        self.height += (
            20  # TODO: May need to come back and avoid hardcoding if it is possible to have non-arrow functions
        )
        properties: List[ET.Element] = super().generate_properties()
        if self.points is not None:
            points_prop = ET.Element("property", attrib={"name": "points", "stdset": "0"})
            stringlist = ET.SubElement(points_prop, "stringlist")
            for point in self.points:
                print(point)
                point = ", ".join(str(int(x.strip()) + 10) for x in point.split(","))
                string_el = ET.SubElement(stringlist, "string")
                string_el.text = point
            if self.closePolygon is not None:
                startPoint = ", ".join(str(int(x.strip()) + 10) for x in self.points[0].split(","))
                string_el = ET.SubElement(stringlist, "string")
                string_el.text = startPoint
            properties.append(points_prop)
        return properties


@dataclass
class PyDMEmbeddedDisplay(Alarmable, Hidable, Drawable):
    """
    PyDMEmbeddedDisplay embeds another UI file (display) inside the current display.

    Attributes
    ----------
    filename : Optional[str]
        The path to the embedded UI file.
    macros : Optional[Dict[str, str]]
        Macros to pass down to the embedded display.
    visible : Optional[bool]
        Whether the embedded display is visible.
    """

    filename: Optional[str] = None
    macros: Optional[Dict[str, str]] = field(default_factory=dict)
    visible: Optional[bool] = True
    noscroll: Optional[bool] = True
    background_color: Optional[bool] = None
    foreground_color: Optional[bool] = None

    def generate_properties(self) -> list:
        """
        Generate XML elements for PyDMEmbeddedDisplay properties.
        """
        properties = super().generate_properties()
        if self.filename is not None:
            converted_filename = self.convert_filetype(self.filename)
            properties.append(Str("filename", converted_filename).to_xml())
        if self.macros:
            import json

            macros_str = json.dumps(self.macros)
            properties.append(Str("macros", macros_str).to_xml())
        if self.visible is not None:
            properties.append(Bool("visible", self.visible).to_xml())
        if self.noscroll is not None:
            scroll: Bool = not self.noscroll
            properties.append(Bool("scrollable", scroll).to_xml())
        if (
            self.foreground_color is not None
            or self.background_color is not None
            or (isinstance(self.name, str) and self.name.startswith("activePipClass"))
        ):
            styles: Dict[str, any] = {}
            if self.name.startswith("activePipClass"):
                styles["border"] = "1px solid black"
            if self.foreground_color is not None:
                styles["color"] = self.foreground_color
            elif self.background_color is not None:
                styles["background-color"] = self.background_color
            properties.append(StyleSheet(styles).to_xml())
        return properties

    def convert_filetype(self, file_string: str) -> None:
        """
        Converts file strings of .<type> to .ui
        """
        filename = ".".join(file_string.split(".")[:-1])
        return f"{filename}.ui"  # TODO: ask if this should be expanded or be turned into a Path


@dataclass
class PyDMImageView(Alarmable):
    """
    PyDMImageView represents an image file to be inserted.

    Attributes
    ----------
    filename : Optional[str]
        A string representing the filename of the image file.
    """

    filename: Optional[str] = None

    def generate_properties(self) -> List[ET.Element]:
        """
        Generate PyDMImageView-specific properties for XML serialization.

        Returns
        -------
        List[ET.Element]
            A list of XML elements representing the PyDMImageView properties.
        """

        properties: List[ET.Element] = super().generate_properties()

        if self.filename is not None:
            properties.append(Str("filename", self.filename).to_xml())

        return properties


@dataclass
class QTabWidget(Alarmable):
    """
    PyDMTabWidget is a container widget that can hold tabWidgets.
    It inherits from Alarmable to support alarm-related features.

    Attributes
    ----------
    frameShape : Optional[str]
        The shape of the frame.
    frameShadow : Optional[str]
        The shadow style of the frame.
    lineWidth : Optional[int]
        The width of the frame's line.
    midLineWidth : Optional[int]
        The width of the mid-line of the frame.
    disableOnDisconnect : Optional[bool]
        If True, disables the frame on disconnect.
    tabs : List[str]
        A list of child tab widgets.
    """

    frameShape: Optional[str] = None
    frameShadow: Optional[str] = None
    lineWidth: Optional[int] = None
    midLineWidth: Optional[int] = None
    disableOnDisconnect: Optional[bool] = None

    tabs: List[str] = field(default_factory=list)
    children: List["PyDMFrame"] = field(default_factory=list)
    embeddedHeight: Optional[int] = None
    embeddedWidth: Optional[int] = None

    def add_child(self, child) -> None:
        """
        Add a child widget to this frame's internal list.

        Parameters
        ----------
        child : PyDMFrame
            The child widget to add.

        Returns
        -------
        None
        """
        self.children.append(child)

    def to_xml(self) -> ET.Element:
        """
        Serialize the PyDMTabWidget and its children to an XML element.

        Returns
        -------
        ET.Element
            The XML element representing this PyDMFrame and its children.
        """
        widget_el: ET.Element = super().to_xml()

        for child in self.children:
            widget_el.append(child.to_xml())

        return widget_el

    def generate_properties(self) -> List[ET.Element]:
        """
        Generate PyDMFrame-specific properties for XML serialization.

        Returns
        -------
        List[ET.Element]
            A list of XML elements representing the properties of this PyDMFrame.
        """
        if self.embeddedHeight is not None:
            self.height += self.embeddedHeight

        properties: List[ET.Element] = super().generate_properties()

        if self.frameShape is not None:
            properties.append(Str("frameShape", self.frameShape).to_xml())
        if self.frameShadow is not None:
            properties.append(Str("frameShadow", self.frameShadow).to_xml())
        if self.lineWidth is not None:
            properties.append(Int("lineWidth", self.lineWidth).to_xml())
        if self.midLineWidth is not None:
            properties.append(Int("midLineWidth", self.midLineWidth).to_xml())
        if self.disableOnDisconnect is not None:
            properties.append(Bool("disableOnDisconnect", self.disableOnDisconnect).to_xml())

        return properties


@dataclass
class QWidget(Alarmable):
    """
    QWidget is a base class for creating a QWidget that can be used
    as a child in other PyDM widgets like PyDMTabWidget.

    Attributes
    ----------
    title : Optional[str]
        The title of the tab associated with this QWidget.
    children : List[Alarmable]
        The list of child widgets within this QWidget.
    """

    title: Optional[str] = None
    children: List[Alarmable] = field(default_factory=list)

    def generate_properties(self) -> List[ET.Element]:
        """
        Generate properties specific to the QWidget for XML serialization.

        Returns
        -------
        List[ET.Element]
            A list of XML elements representing the properties of this QWidget.
        """
        # properties: List[ET.Element] = super().generate_properties()
        properties: List[ET.Element] = []

        if self.title is not None:
            title_element = ET.Element("attribute", name="title")
            title_string_element = ET.Element("string")
            title_string_element.text = self.title
            title_element.append(title_string_element)
            properties.append(title_element)

        return properties

    def add_child(self, child) -> None:
        """
        Add a child widget to this frame's internal list.

        Parameters
        ----------
        child : PyDMFrame
            The child widget to add.

        Returns
        -------
        None
        """
        self.children.append(child)

    def to_xml(self) -> ET.Element:
        """
        Serialize the PyDMTabWidget and its children to an XML element.

        Returns
        -------
        ET.Element
            The XML element representing this PyDMFrame and its children.
        """
        widget_el: ET.Element = super().to_xml()

        for child in self.children:
            widget_el.append(child.to_xml())

        return widget_el


@dataclass
class QTableWidget(Alarmable, Drawable, StyleSheetObject):
    """
    Represents a table widget with optional frame and line styling properties.

    Attributes:
        frameShape (Optional[str]): Shape of the frame (e.g., 'Box', 'Panel').
        frameShadow (Optional[str]): Style of the frame's shadow (e.g., 'Raised').
        lineWidth (Optional[int]): Width of the outer frame lines.
        midLineWidth (Optional[int]): Width of the mid-line frame.
        disableOnDisconnect (Optional[bool]): Whether to disable the widget if disconnected.
    """

    frameShape: Optional[str] = None
    frameShadow: Optional[str] = None
    lineWidth: Optional[int] = None
    midLineWidth: Optional[int] = None
    disableOnDisconnect: Optional[bool] = None

    def generate_properties(self) -> List[ET.Element]:
        """
        Generates a list of XML elements representing the widget's properties.

        Returns:
            List[ET.Element]: List of XML elements for serialization.
        """

        properties: List[ET.Element] = super().generate_properties()

        if self.frameShape is not None:
            properties.append(Str("frameShape", self.frameShape).to_xml())
        if self.frameShadow is not None:
            properties.append(Str("frameShadow", self.frameShadow).to_xml())
        if self.lineWidth is not None:
            properties.append(Int("lineWidth", self.lineWidth).to_xml())
        if self.midLineWidth is not None:
            properties.append(Int("midLineWidth", self.midLineWidth).to_xml())
        if self.disableOnDisconnect is not None:
            properties.append(Bool("disableOnDisconnect", self.disableOnDisconnect).to_xml())

        return properties


@dataclass
class PyDMByteIndicator(Alarmable):
    """
    Represents a widget that displays a multi-bit (byte) indicator.

    Attributes:
        numBits (Optional[int]): Number of bits to display.
        showLabels (Optional[bool]): Whether to show bit labels.
        on_color (Optional[RGBA]): RGBA color when a bit is on.
        off_color (Optional[RGBA]): RGBA color when a bit is off.
    """

    numBits: Optional[int] = None
    showLabels: Optional[bool] = None
    on_color: Optional[RGBA] = None
    off_color: Optional[RGBA] = None

    def generate_properties(self) -> List[ET.Element]:
        """
        Generates a list of XML elements representing the byte indicator's properties.

        Returns:
            List[ET.Element]: List of XML elements for serialization.
        """

        properties: List[ET.Element] = super().generate_properties()

        if self.numBits is not None:
            properties.append(Int("numBits", self.numBits).to_xml())
        if self.showLabels is not None:
            properties.append(Bool("showLabels", self.showLabels).to_xml())
        if self.on_color is not None:
            properties.append(OnOffColor("on", *self.on_color).to_xml())
        if self.off_color is not None:
            properties.append(OnOffColor("off", *self.off_color).to_xml())

        return properties


@dataclass
class PyDMWaveformPlot(Alarmable, StyleSheetObject):
    x_channel: Optional[List[str]] = field(default_factory=list)
    y_channel: Optional[List[str]] = field(default_factory=list)
    plot_name: Optional[str] = None
<<<<<<< HEAD
    color: Optional[Tuple[int, int, int, int]] = None
    minXRange: Optional[int] = 0
    minYRange: Optional[int] = 0
    maxXRange: Optional[int] = None
    maxYRange: Optional[int] = None
    plotColor: Optional[List[Tuple[int, int, int, int]]] = field(default_factory=list)
    xLabel: Optional[str] = None
    yLabel: Optional[str] = None
    axisColor: Optional[Tuple[int, int, int, int]] = None
    pointsize: Optional[int] = None
    font = None
    yAxisSrc: Optional[str] = None
    xAxisSrc: Optional[str] = None
=======
    color: Optional[RGBA] = None
    minXRange: Optional[int] = None
    minYRange: Optional[int] = None
    maxXRange: Optional[int] = None
    maxYRange: Optional[int] = None
    plotColor: Optional[List[RGBA]] = None
>>>>>>> 5b84c736

    def generate_properties(self) -> List[ET.Element]:
        properties: List[ET.Element] = super().generate_properties()

        if self.plot_name is not None:
            properties.append(
                Str("name", self.plot_name).to_xml()
            )  # Possibly overrides other name (may need to remove other name for plots)
        if self.color is not None:
            properties.append(ColorObject("color", *self.color).to_xml())
        if self.minXRange is not None:
            properties.append(Int("minXRange", self.minXRange).to_xml())
        if self.minYRange is not None:
            properties.append(Int("minYRange", self.minYRange).to_xml())
        if self.maxXRange is not None:
            properties.append(Int("maxXRange", self.maxXRange).to_xml())
        if self.maxYRange is not None:
            properties.append(Int("maxYRange", self.maxYRange).to_xml())
        if self.yAxisSrc is not None and self.yAxisSrc == "fromUser":
            self.auto_range = "false"
        else:
            self.auto_range = "true"
        if (
            self.yLabel is not None and self.maxYRange is not None
        ):  # NOTE: The axes must be generated before the curves for the curves to display
            yAxisString = (
                "{"
                '"name": "Axis 1", '
                '"orientation": "left", '
                f'"label": "{self.yLabel}", '
                f'"minRange": {self.minYRange}, '
                f'"maxRange": {self.maxYRange}, '
                f'"autoRange": {self.auto_range}, '
                '"logMode": false'
                "}"
            )
            properties.append(StringList("yAxes", [yAxisString]).to_xml())
        elif self.auto_range == "false" and self.minXRange is not None and self.minYRange is not None:
            yAxisString = (
                "{"
                '"name": "Axis 1", '
                '"orientation": "left", '
                f'"minRange": {self.minYRange}, '
                f'"maxRange": {self.maxYRange}, '
                f'"autoRange": {self.auto_range}, '
                '"logMode": false'
                "}"
            )
            properties.append(StringList("yAxes", [yAxisString]).to_xml())
        if self.x_channel or self.y_channel:
            properties.append(StringList("curves", self.get_curve_strings()).to_xml())
        if self.plot_name is not None:
            color = self.color or self.axisColor or (175, 175, 175, 255)
            if self.font is not None:
                size = self.font["pointsize"]
            else:
                size = 12
            properties.append(
                Str(
                    "title",
                    (
                        f'<div style="text-align:center; color:{self.rgba_to_hex(*color)}; font-size:{size}pt;">'
                        f"{self.plot_name}"
                        "</div>"
                    ),
                ).to_xml()
            )
        if self.axisColor is not None:
            properties.append(ColorObject("axisColor", *self.axisColor).to_xml())
        if self.xLabel is not None:
            properties.append(StringList("xLabels", [self.xLabel]).to_xml())

        properties.append(Bool("useSharedAxis", True).to_xml())
        return properties

    def get_curve_strings(self) -> List[str]:
        lists = [self.x_channel, self.y_channel, self.plotColor]
        max_len = max(len(lst) for lst in lists)
        for i in range(max_len):
            if len(self.x_channel) <= i:
                self.x_channel.append("")
            if len(self.y_channel) <= i:
                self.y_channel.append("")
            if len(self.plotColor) <= i:
                self.plotColor.append("")
        # if self.x_channel is None:
        #    self.x_channel = [""] * max_len
        # if self.y_channel is None:
        #    self.y_channel = [""] * max_len
        # if self.plotColor is None:
        #    self.plotColor = [""] * max_len
        curve_string_list = []
        for i in range(max_len):
            curve_string = (
                "{"
                f'"name": "", '
                f'"x_channel": "{self.x_channel[i]}", '
                f'"y_channel": "{self.y_channel[i]}", '
                # f'"color": "rgba{str(self.plotColor[i])}"'
                f'"color": "{self.rgba_to_hex(*self.plotColor[i])}", '
                f'"yAxisName": "Axis 1"'
                "}"
            )
            curve_string_list.append(curve_string)
        return curve_string_list

    def rgba_to_hex(self, r, g, b, a=255):
        """
        Convert RGBA or RGB to a hex string in #RRGGBBAA format.

        Args:
            r (int): Red (0–255)
            g (int): Green (0–255)
            b (int): Blue (0–255)
            a (int): Alpha (0–255), default is 255 (opaque)

        Returns:
            str: Hex color string like "#00e0e0"
        """
        return f"#{r:02x}{g:02x}{b:02x}"


@dataclass
class PyDMScaleIndicator(Alarmable):
    showUnits: Optional[bool] = None
    showLimits: Optional[bool] = False
    showValue: Optional[bool] = False
    flipScale: Optional[bool] = None
    precision: Optional[int] = None
    # numDivisions: Optional[int] = None
    minorTicks: Optional[int] = None
    majorTicks: Optional[int] = None
    indicatorColor: Optional[RGBA] = None
    background_color: Optional[RGBA] = None
    foreground_color: Optional[RGBA] = None

    def generate_properties(self) -> List[ET.Element]:
        """
        Generates a list of XML elements representing the scale indicator's properties.

        Returns:
            List[ET.Element]: List of XML elements for serialization.
        """  # The "flipScale" property should be included, as scaleIndicator does not load properly without it.
        # self.height += 20
        # self.y -= 10  # TODO: Find a better way to just get the bottom (can create a frame that cuts off the top)
        properties: List[ET.Element] = super().generate_properties()

        if self.showUnits is not None:
            properties.append(Bool("showUnits", self.showUnits).to_xml())
        # if self.showLimits is not None:
        #    properties.append(Bool("showLimits", self.showLimits).to_xml())
        # if self.showValue is not None:
        #    properties.append(Bool("showValue", self.showValue).to_xml())
        if self.flipScale is not None:
            properties.append(Bool("flipScale", self.flipScale).to_xml())
        if self.precision is not None:
            properties.append(Int("precision", self.precision).to_xml())
        if self.minorTicks is not None or self.majorTicks is not None:
            properties.append(Int("numDivisions", int(self.minorTicks or 0) + int(self.majorTicks or 0)).to_xml())
        if self.indicatorColor is not None:
            properties.append(ColorObject("indicatorColor", *self.indicatorColor).to_xml())
        # if self.background_color is not None:
        #    styles: Dict[str, any] = {}
        #    styles["color"] = self.background_color
        #    properties.append(StyleSheet(styles).to_xml())
        if self.background_color is not None:
            properties.append(ColorObject("backgroundColor", *self.background_color).to_xml())
        if self.foreground_color is not None:
            properties.append(ColorObject("tickColor", *self.foreground_color).to_xml())
        properties.append(TransparentBackground().to_xml())
        # properties.append(ColorObject("tickColor", 255, 255, 255).to_xml())
        properties.append(Bool("showTicks", True).to_xml())
        properties.append(Bool("showValue", self.showValue).to_xml())
        properties.append(Bool("showLimits", self.showLimits).to_xml())

        return properties


@dataclass
class PyDMSlider(Alarmable):
    orientation: Optional[Str] = None

    def generate_properties(self):
        properties: List[ET.Element] = super().generate_properties()

        if self.orientation is not None:
            properties.append(Str("orientation", self.orientation))
        return properties<|MERGE_RESOLUTION|>--- conflicted
+++ resolved
@@ -22,6 +22,7 @@
     StringList,
 )
 import logging
+from epics import PV
 
 
 @dataclass
@@ -516,35 +517,16 @@
         List[ET.Element]
             A list of XML elements representing the PyDMPushButton properties.
         """
-<<<<<<< HEAD
-        if self.is_off_button is not None and not self.is_off_button:
-            self.rules.append(("Visible", self.channel, False, True, None, None))
-            self.rules.append(("Enable", self.channel, False, True, None, None))
-            """
+        if self.is_off_button is not None:
+            show_button = not self.is_off_button
+            enum_index = 0 if self.is_off_button else 1
+
+            self.rules.append(RuleArguments("Visible", self.channel, False, show_button, None, None))
+            self.rules.append(RuleArguments("Enable", self.channel, False, show_button, None, None))
             if self.text is None and self.channel is not None:
                 pv = PV(self.channel, connection_timeout=0.5)
                 if pv and pv.enum_strs and len(list(pv.enum_strs)) >= 2:
-                    self.text = pv.enum_strs[1]
-            """
-        elif self.is_off_button is not None and self.is_off_button:
-            self.rules.append(("Visible", self.channel, False, False, None, None))
-            self.rules.append(("Enable", self.channel, False, False, None, None))
-            """
-=======
-        if self.is_off_button is not None:
-            show_button = not self.is_off_button
-            enum_index = 0 if self.is_off_button else 1
-
-            self.rules.append(RuleArguments("Visible", self.channel, False, show_button, None, None))
-            self.rules.append(RuleArguments("Enable", self.channel, False, show_button, None, None))
->>>>>>> 5b84c736
-            if self.text is None and self.channel is not None:
-                pv = PV(self.channel, connection_timeout=0.5)
-                if pv and pv.enum_strs and len(list(pv.enum_strs)) >= 2:
-<<<<<<< HEAD
-                    self.text = pv.enum_strs[0]
-            """
-
+                    self.text = pv.enum_strs[enum_index]
         if self.is_freeze_button is not None and not self.is_freeze_button:
             self.channel = "loc://FROZEN_STATE?type=int&init=0"
             self.rules.append(("Visible", "loc://FROZEN_STATE", False, False, None, None))
@@ -553,9 +535,6 @@
             self.channel = "loc://FROZEN_STATE"
             self.rules.append(("Visible", "loc://FROZEN_STATE", False, True, None, None))
             self.rules.append(("Enable", "loc://FROZEN_STATE", False, True, None, None))
-=======
-                    self.text = pv.enum_strs[enum_index]
->>>>>>> 5b84c736
 
         properties: List[ET.Element] = super().generate_properties()
         if self.monitor_disp is not None:
@@ -1449,28 +1428,19 @@
     x_channel: Optional[List[str]] = field(default_factory=list)
     y_channel: Optional[List[str]] = field(default_factory=list)
     plot_name: Optional[str] = None
-<<<<<<< HEAD
-    color: Optional[Tuple[int, int, int, int]] = None
+    color: Optional[RGBA] = None
     minXRange: Optional[int] = 0
     minYRange: Optional[int] = 0
     maxXRange: Optional[int] = None
     maxYRange: Optional[int] = None
-    plotColor: Optional[List[Tuple[int, int, int, int]]] = field(default_factory=list)
+    plotColor: Optional[List[RGBA]] = field(default_factory=list)
     xLabel: Optional[str] = None
     yLabel: Optional[str] = None
-    axisColor: Optional[Tuple[int, int, int, int]] = None
+    axisColor: Optional[RGBA] = None
     pointsize: Optional[int] = None
     font = None
     yAxisSrc: Optional[str] = None
     xAxisSrc: Optional[str] = None
-=======
-    color: Optional[RGBA] = None
-    minXRange: Optional[int] = None
-    minYRange: Optional[int] = None
-    maxXRange: Optional[int] = None
-    maxYRange: Optional[int] = None
-    plotColor: Optional[List[RGBA]] = None
->>>>>>> 5b84c736
 
     def generate_properties(self) -> List[ET.Element]:
         properties: List[ET.Element] = super().generate_properties()
