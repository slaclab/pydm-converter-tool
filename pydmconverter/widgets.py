--- conflicted
+++ resolved
@@ -158,11 +158,6 @@
             properties.append(Int("precision", self.precision).to_xml())
         if self.show_units is not None:
             properties.append(Bool("showUnits", self.show_units).to_xml())
-<<<<<<< HEAD
-        # elif self.name.startswith("TextupdateClass"):
-        #    properties.append(Bool("showUnits", "true").to_xml())
-=======
->>>>>>> 59acae63
         if self.tool_tip is not None:
             properties.append(Str("toolTip", self.tool_tip).to_xml())
         if self.frame_shape is not None:
@@ -532,12 +527,8 @@
                 pv = PV(self.channel, connection_timeout=0.5)
                 if pv and pv.enum_strs and len(list(pv.enum_strs)) >= 2:
                     self.text = pv.enum_strs[enum_index]
-<<<<<<< HEAD
+                    
         if self.is_freeze_button is not None and not self.is_freeze_button:
-=======
-
-        if self.is_freeze_button is not None and not self.is_freeze_button:  # TODO: Clean this up
->>>>>>> 59acae63
             self.channel = "loc://FROZEN_STATE?type=int&init=0"
             self.rules.append((RuleArguments("Visible", "loc://FROZEN_STATE", False, False, None, None))
             self.rules.append((RuleArguments("Enable", "loc://FROZEN_STATE", False, False, None, None))
@@ -729,10 +720,6 @@
         if (
             self.displayFileName is not None and self.displayFileName
         ):  # TODO: Come back and find out why sometimes an empty list
-<<<<<<< HEAD
-            # converted_filename = self.convert_filetype(self.displayFileName[0])
-=======
->>>>>>> 59acae63
             converted_filenames = list(map(self.convert_filetype, self.displayFileName))
             properties.append(StringList("filenames", converted_filenames).to_xml())
         return properties
@@ -1438,8 +1425,6 @@
 
 @dataclass
 class PyDMWaveformPlot(Alarmable, StyleSheetObject):
-<<<<<<< HEAD
-=======
     """
     Represents a PyDM widget that displays a waveform plot (XY graph).
 
@@ -1480,8 +1465,7 @@
     xAxisSrc : Optional[str]
         Source of X-axis scaling.
     """
-
->>>>>>> 59acae63
+                              
     x_channel: Optional[List[str]] = field(default_factory=list)
     y_channel: Optional[List[str]] = field(default_factory=list)
     plot_name: Optional[str] = None
@@ -1580,8 +1564,7 @@
         return properties
 
     def get_curve_strings(self) -> List[str]:
-<<<<<<< HEAD
-=======
+
         """
         Build JSON-like strings representing individual curve configurations.
 
@@ -1594,7 +1577,6 @@
             A list of JSON-style strings, one for each curve in the plot.
         """
 
->>>>>>> 59acae63
         lists = [self.x_channel, self.y_channel, self.plotColor]
         max_len = max(len(lst) for lst in lists)
         for i in range(max_len):
@@ -1604,15 +1586,7 @@
                 self.y_channel.append("")
             if len(self.plotColor) <= i:
                 self.plotColor.append("")
-<<<<<<< HEAD
-        # if self.x_channel is None:
-        #    self.x_channel = [""] * max_len
-        # if self.y_channel is None:
-        #    self.y_channel = [""] * max_len
-        # if self.plotColor is None:
-        #    self.plotColor = [""] * max_len
-=======
->>>>>>> 59acae63
+
         curve_string_list = []
         for i in range(max_len):
             curve_string = (
@@ -1620,10 +1594,6 @@
                 f'"name": "", '
                 f'"x_channel": "{self.x_channel[i]}", '
                 f'"y_channel": "{self.y_channel[i]}", '
-<<<<<<< HEAD
-                # f'"color": "rgba{str(self.plotColor[i])}"'
-=======
->>>>>>> 59acae63
                 f'"color": "{self.rgba_to_hex(*self.plotColor[i])}", '
                 f'"yAxisName": "Axis 1"'
                 "}"
@@ -1783,8 +1753,7 @@
         properties: List[ET.Element] = super().generate_properties()
 
         if self.orientation is not None:
-<<<<<<< HEAD
-            properties.append(Str("orientation", self.orientation).to_xml())
+            properties.append(Enum("orientation", f"Qt::{self.orientation.capitalize()}").to_xml())
         if self.limitsFromDb is not None:
             properties.append(Bool("userDefinedLimits", not self.limitsFromDb).to_xml())
         if not self.showLimitLabels:
@@ -1796,8 +1765,4 @@
         if self.max is not None:
             properties.append(Int("userMaximum", self.max).to_xml())
 
-=======
-            # properties.append(Str("orientation", self.orientation))
-            properties.append(Enum("orientation", f"Qt::{self.orientation.capitalize()}").to_xml())
->>>>>>> 59acae63
         return properties