--- conflicted
+++ resolved
@@ -527,10 +527,6 @@
                 pv = PV(self.channel, connection_timeout=0.5)
                 if pv and pv.enum_strs and len(list(pv.enum_strs)) >= 2:
                     self.text = pv.enum_strs[enum_index]
-<<<<<<< HEAD
-
-=======
->>>>>>> 84290f08
         if self.is_freeze_button is not None and not self.is_freeze_button:
             self.channel = "loc://FROZEN_STATE?type=int&init=0"
             self.rules.append(RuleArguments("Visible", "loc://FROZEN_STATE", False, False, None, None))
