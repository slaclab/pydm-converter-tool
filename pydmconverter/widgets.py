--- conflicted
+++ resolved
@@ -531,30 +531,12 @@
                     self.text = pv.enum_strs[enum_index]
         if self.is_freeze_button is not None and not self.is_freeze_button:
             self.channel = "loc://FROZEN_STATE?type=int&init=0"
-            self.rules.append(("Visible", "loc://FROZEN_STATE", False, False, None, None))
-            self.rules.append(("Enable", "loc://FROZEN_STATE", False, False, None, None))
-        elif self.is_freeze_button is not None and self.is_freeze_button:
-            self.channel = "loc://FROZEN_STATE"
-            self.rules.append(("Visible", "loc://FROZEN_STATE", False, True, None, None))
-            self.rules.append(("Enable", "loc://FROZEN_STATE", False, True, None, None))
-
-        if self.is_freeze_button is not None and not self.is_freeze_button:
-            self.channel = "loc://FROZEN_STATE?type=int&init=0"
-            self.rules.append(RuleArguments("Visible", "loc://FROZEN_STATE", False, False, None, None))
-            self.rules.append(RuleArguments("Enable", "loc://FROZEN_STATE", False, False, None, None))
+            self.rules.append((RuleArguments("Visible", "loc://FROZEN_STATE", False, False, None, None))
+            self.rules.append((RuleArguments("Enable", "loc://FROZEN_STATE", False, False, None, None))
         elif self.is_freeze_button is not None and self.is_freeze_button:
             self.channel = "loc://FROZEN_STATE"
             self.rules.append(RuleArguments("Visible", "loc://FROZEN_STATE", False, True, None, None))
             self.rules.append(RuleArguments("Enable", "loc://FROZEN_STATE", False, True, None, None))
-
-        if self.is_freeze_button is not None and not self.is_freeze_button:
-            self.channel = "loc://FROZEN_STATE?type=int&init=0"
-            self.rules.append(("Visible", "loc://FROZEN_STATE", False, False, None, None))
-            self.rules.append(("Enable", "loc://FROZEN_STATE", False, False, None, None))
-        elif self.is_freeze_button is not None and self.is_freeze_button:
-            self.channel = "loc://FROZEN_STATE"
-            self.rules.append(("Visible", "loc://FROZEN_STATE", False, True, None, None))
-            self.rules.append(("Enable", "loc://FROZEN_STATE", False, True, None, None))
 
         properties: List[ET.Element] = super().generate_properties()
         if self.monitor_disp is not None:
@@ -736,18 +718,12 @@
         properties.append(Bool("openInNewWindow", True).to_xml())
         if self.follow_symlinks is not None:
             properties.append(Bool("followSymlinks", self.follow_symlinks).to_xml())
-<<<<<<< HEAD
         if (
             self.displayFileName is not None and self.displayFileName
         ):  # TODO: Come back and find out why sometimes an empty list
             # converted_filename = self.convert_filetype(self.displayFileName[0])
             converted_filenames = list(map(self.convert_filetype, self.displayFileName))
             properties.append(StringList("filenames", converted_filenames).to_xml())
-=======
-        if self.displayFileName is not None:  # TODO: Come back and find out why sometimes an empty list
-            converted_filename = self.convert_filetype(self.displayFileName[0])
-            properties.append(StringList("filenames", [converted_filename]).to_xml())
->>>>>>> 01a28f87
         return properties
 
     def convert_filetype(self, file_string: str) -> None:
@@ -1671,20 +1647,16 @@
 @dataclass
 class PyDMSlider(Alarmable):
     orientation: Optional[Str] = None
-<<<<<<< HEAD
     limitsFromDb: Optional[bool] = None
     showLimitLabels: Optional[bool] = None
     showValueLabel: Optional[bool] = None
     min: Optional[int] = None
     max: Optional[int] = None
-=======
->>>>>>> 01a28f87
 
     def generate_properties(self):
         properties: List[ET.Element] = super().generate_properties()
 
         if self.orientation is not None:
-<<<<<<< HEAD
             properties.append(Str("orientation", self.orientation).to_xml())
         if self.limitsFromDb is not None:
             properties.append(Bool("userDefinedLimits", not self.limitsFromDb).to_xml())
@@ -1697,7 +1669,4 @@
         if self.max is not None:
             properties.append(Int("userMaximum", self.max).to_xml())
 
-=======
-            properties.append(Str("orientation", self.orientation))
->>>>>>> 01a28f87
         return properties