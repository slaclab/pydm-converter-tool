#!/usr/bin/env python3

import argparse
import subprocess
import sys
from pydmconverter.edm.converter import convert
from pathlib import Path
import logging

logging.basicConfig(level=logging.INFO)


def run_gui() -> None:
    """
    launch the PyDMConverter gui
    """
    # subprocess.run(["pydm", "--hide-nav-bar", "--hide-menu-bar", "view/main_window.py"])
    subprocess.run(["bash", "launch_gui.sh"], check=True)


def run(input_file, output_file, input_file_type=".edl", override=False):
    input_path: Path = Path(input_file)
    output_path: Path = Path(output_file)

    if input_path.is_file():
        if output_path.suffix != ".ui":
            output_path = output_path.with_suffix(".ui")
        if output_path.is_file() and not override:
            raise FileExistsError(f"Output file '{output_path}' already exists. Use --override or -o to overwrite it.")
        copy_img_files(input_path.parent, output_path.parent)
        convert(str(input_path), str(output_path))
    else:
        if input_file_type[0] != ".":  # prepending . so it will not pick up other file types with same suffix
            input_file_type = "." + input_file_type
        output_path.mkdir(parents=True, exist_ok=True)
        files_found: int
        files_failed: list[str]
        files_found, files_failed = convert_files_in_folder(input_path, output_path, input_file_type, override)

        if files_found == 0:
            print(f"No {input_file_type} files found in {input_path}")
        else:
            print(f"{files_found - len(files_failed)} {input_file_type} files converted from {input_path}")
        if files_failed:
            print(
                f"{len(files_failed)} files failed to convert to prevent overriding current files. Use --override or -o to overwrite these files."
            )
            print(f"Failed files: {', '.join(map(lambda path: str(path), files_failed))}")


def run_cli(args: argparse.Namespace) -> None:
    """
    run PyDMConverter through command line

    Parameters
    ----------
    args : argparse.Namespace
        Parsed command-line arguments
    """
    logging.info(f"Running CLI with arguments: {args}")
    input_file: str = args.input_file
    output_file: str = args.output_file
    input_file_type: str = args.output_type
    override: bool = args.override
    scrollable: bool = args.scrollable
<<<<<<< HEAD
=======
    run(input_file, output_file, input_file_type, override)
>>>>>>> 01a28f87

"""
    if input_path.is_file():
        if output_path.suffix != ".ui":
            output_path = output_path.with_suffix(".ui")
        if output_path.is_file() and not override:
            raise FileExistsError(f"Output file '{output_path}' already exists. Use --override or -o to overwrite it.")
        convert(str(input_path), str(output_path), scrollable)
<<<<<<< HEAD
=======
        copy_img_files(input_path.parent, output_path.parent)
>>>>>>> 01a28f87
    else:
        if input_file_type[0] != ".":  # prepending . so it will not pick up other file types with same suffix
            input_file_type = "." + input_file_type
        output_path.mkdir(parents=True, exist_ok=True)
        files_found: int
        files_failed: list[str]
        files_found, files_failed = convert_files_in_folder(
            input_path, output_path, input_file_type, override, scrollable
        )

        if files_found == 0:
            print(f"No {input_file_type} files found in {input_path}")
        else:
            print(f"{files_found - len(files_failed)} {input_file_type} files converted from {input_path}")
        if files_failed:
            print(
                f"{len(files_failed)} files failed to convert to prevent overriding current files. Use --override or -o to overwrite these files."
            )
            print(f"Failed files: {', '.join(map(lambda path: str(path), files_failed))}")
"""


def copy_img_files(input_path: Path, output_path: Path) -> None:
    img_files = list(input_path.glob("*.png")) + list(input_path.glob("*.gif"))
    for file in img_files:
        relative_path = file.relative_to(input_path)
        output_file_path = output_path / relative_path

        output_file_path.parent.mkdir(parents=True, exist_ok=True)
        with open(file, "rb") as src, open(output_file_path, "wb") as dst:
            dst.write(src.read())


def convert_files_in_folder(
    input_path: Path, output_path: Path, input_file_type: str, override: bool, scrollable: bool
) -> tuple[int, list[str]]:
    """Recursively runs convert on files in directory and subdirectories

    Parameters
    ----------
    input_path : Path
        The parent directory of files to convert
    output_path: Path
        The directory where converted files will be stored
    input_file_type: str
        The type of file to convert (often will be .edl)
    override: bool
        Boolean if the override flag was included

    Returns
    -------
    tuple[int, list[str]]
        A tuple containing the amount of total files of valid type found in directory and a list of all files that failed due to override warnings
    """
    files_found: int = 0
    files_failed: list[str] = []

    inputted_files = list(input_path.glob(f"*{input_file_type}"))
    copy_img_files(input_path, output_path)
    for file in inputted_files:
        relative_path = file.relative_to(input_path)
        output_file_path = (output_path / relative_path).with_suffix(".ui")

        output_file_path.parent.mkdir(parents=True, exist_ok=True)

        if output_file_path.is_file() and not override:
            files_failed.append(str(file))
            logging.warning(f"Skipped: {output_file_path} already exists. Use --override or -o to overwrite it.")
        else:
            try:
                convert(file, output_file_path, scrollable)
            except Exception as e:
                files_failed.append(str(file))
                logging.warning(f"Failed to convert {file}: {e}")
                continue

    subdirectories = [item for item in input_path.iterdir() if item.is_dir()]
    for subdir in subdirectories:
        sub_found, sub_failed = convert_files_in_folder(
            subdir, output_path / subdir.name, input_file_type, override, scrollable
        )
        files_found += sub_found
        files_failed += sub_failed

    return (files_found + len(inputted_files), files_failed)


def check_parser_errors(args: argparse.Namespace, parser: argparse.ArgumentParser) -> None:
    """Checks for invalid CLI calls

    Parameters
    ----------
    args : argparse.Namespace
        Parsed command-line arguments
    parser : argparse.ArgumentParser
        Parser object to allow for parser errors
    """
    if not args.input_file or not args.output_file:
        parser.error("Must input two files or two folders")
    if not Path(args.input_file).is_file() and not Path(args.input_file).is_dir():
        parser.error(f"Input path '{args.input_file}' is neither a valid file nor a valid directory.")


def create_new_directories(args: argparse.Namespace) -> None:
    """Creates an output directory if it does not already exist

    Parameters
    ----------
    args : argparse.Namespace
        Parsed command-line arguments
    """
    input_path = Path(args.input_file)
    output_path = Path(args.output_file)

    if input_path.is_file():
        file_dir = output_path.parent
        file_dir.mkdir(parents=True, exist_ok=True)
    elif input_path.is_dir() and not output_path.exists():
        output_path.mkdir(parents=True, exist_ok=True)


def main() -> None:
    """Runs pydmconverter from the CLI or GUI"""
    logging.debug(f"Sys argv: {sys.argv}")
    parser: argparse.ArgumentParser = argparse.ArgumentParser()
    parser.add_argument("input_file", nargs="?", metavar="FILE")
    parser.add_argument("output_file", nargs="?", metavar="FILE")
    parser.add_argument("output_type", nargs="?", metavar="FILE TYPE")
    parser.add_argument("--override", "-o", action="store_true", help="Override the output file if it already exists")
    parser.add_argument(
        "--scrollable",
        "-s",
        action="store_true",
        help="create scrollable pydm windows that replicate edm windows (may cause spacing issues for embedded displays)",
    )
    args: argparse.Namespace = parser.parse_args()

    if args.input_file:
        check_parser_errors(args, parser)
        create_new_directories(args)
        run_cli(args)
    else:
        run_gui()


if __name__ == "__main__":
    main()<|MERGE_RESOLUTION|>--- conflicted
+++ resolved
@@ -63,10 +63,7 @@
     input_file_type: str = args.output_type
     override: bool = args.override
     scrollable: bool = args.scrollable
-<<<<<<< HEAD
-=======
     run(input_file, output_file, input_file_type, override)
->>>>>>> 01a28f87
 
 """
     if input_path.is_file():
@@ -75,10 +72,7 @@
         if output_path.is_file() and not override:
             raise FileExistsError(f"Output file '{output_path}' already exists. Use --override or -o to overwrite it.")
         convert(str(input_path), str(output_path), scrollable)
-<<<<<<< HEAD
-=======
         copy_img_files(input_path.parent, output_path.parent)
->>>>>>> 01a28f87
     else:
         if input_file_type[0] != ".":  # prepending . so it will not pick up other file types with same suffix
             input_file_type = "." + input_file_type
