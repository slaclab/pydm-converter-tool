#!/usr/bin/env python3

import argparse
import subprocess
import sys
from pydmconverter.edm.converter import convert
from pathlib import Path
import logging

logging.basicConfig(level=logging.INFO)


def run_gui() -> None:
    """
    launch the PyDMConverter gui
    """
    # subprocess.run(["pydm", "--hide-nav-bar", "--hide-menu-bar", "view/main_window.py"])
    subprocess.run(["bash", "launch_gui.sh"], check=True)


def run(input_file, output_file, input_file_type=".edl", override=False):
    input_path: Path = Path(input_file)
    output_path: Path = Path(output_file)

    if input_path.is_file():
        if output_path.suffix != ".ui":
            output_path = output_path.with_suffix(".ui")
        if output_path.is_file() and not override:
            raise FileExistsError(f"Output file '{output_path}' already exists. Use --override or -o to overwrite it.")
        copy_img_files(input_path.parent, output_path.parent)
        convert(str(input_path), str(output_path))
    else:
        if input_file_type[0] != ".":  # prepending . so it will not pick up other file types with same suffix
            input_file_type = "." + input_file_type
        output_path.mkdir(parents=True, exist_ok=True)
        files_found: int
        files_failed: list[str]
        files_found, files_failed = convert_files_in_folder(input_path, output_path, input_file_type, override)

        if files_found == 0:
            print(f"No {input_file_type} files found in {input_path}")
        else:
            print(f"{files_found - len(files_failed)} {input_file_type} files converted from {input_path}")
        if files_failed:
            print(
                f"{len(files_failed)} files failed to convert to prevent overriding current files. Use --override or -o to overwrite these files."
            )
            print(f"Failed files: {', '.join(map(lambda path: str(path), files_failed))}")


def run_cli(args: argparse.Namespace) -> None:
    """
    run PyDMConverter through command line

    Parameters
    ----------
    args : argparse.Namespace
        Parsed command-line arguments
    """
    logging.info(f"Running CLI with arguments: {args}")
    input_file: str = args.input_file
    output_file: str = args.output_file
    input_file_type: str = args.output_type
    override: bool = args.override
<<<<<<< HEAD
    scrollable: bool = args.scrollable
=======
    run(input_file, output_file, input_file_type, override)

>>>>>>> 9c8ca6ef

"""
    if input_path.is_file():
        if output_path.suffix != ".ui":
            output_path = output_path.with_suffix(".ui")
        if output_path.is_file() and not override:
            raise FileExistsError(f"Output file '{output_path}' already exists. Use --override or -o to overwrite it.")
        convert(str(input_path), str(output_path), scrollable)
        copy_img_files(input_path.parent, output_path.parent)
    else:
        if input_file_type[0] != ".":  # prepending . so it will not pick up other file types with same suffix
            input_file_type = "." + input_file_type
        output_path.mkdir(parents=True, exist_ok=True)
        files_found: int
        files_failed: list[str]
        files_found, files_failed = convert_files_in_folder(
            input_path, output_path, input_file_type, override, scrollable
        )

        if files_found == 0:
            print(f"No {input_file_type} files found in {input_path}")
        else:
            print(f"{files_found - len(files_failed)} {input_file_type} files converted from {input_path}")
        if files_failed:
            print(
                f"{len(files_failed)} files failed to convert to prevent overriding current files. Use --override or -o to overwrite these files."
            )
            print(f"Failed files: {', '.join(map(lambda path: str(path), files_failed))}")
"""


def copy_img_files(input_path: Path, output_path: Path) -> None:
    img_files = list(input_path.glob("*.png")) + list(input_path.glob("*.gif"))
    for file in img_files:
        relative_path = file.relative_to(input_path)
        output_file_path = output_path / relative_path

        output_file_path.parent.mkdir(parents=True, exist_ok=True)
        with open(file, "rb") as src, open(output_file_path, "wb") as dst:
            dst.write(src.read())


def convert_files_in_folder(
    input_path: Path, output_path: Path, input_file_type: str, override: bool, scrollable: bool
) -> tuple[int, list[str]]:
    """Recursively runs convert on files in directory and subdirectories

    Parameters
    ----------
    input_path : Path
        The parent directory of files to convert
    output_path: Path
        The directory where converted files will be stored
    input_file_type: str
        The type of file to convert (often will be .edl)
    override: bool
        Boolean if the override flag was included

    Returns
    -------
    tuple[int, list[str]]
        A tuple containing the amount of total files of valid type found in directory and a list of all files that failed due to override warnings
    """
    files_found: int = 0
    files_failed: list[str] = []

    inputted_files = list(input_path.glob(f"*{input_file_type}"))
    copy_img_files(input_path, output_path)
    for file in inputted_files:
        relative_path = file.relative_to(input_path)
        output_file_path = (output_path / relative_path).with_suffix(".ui")

        output_file_path.parent.mkdir(parents=True, exist_ok=True)

        if output_file_path.is_file() and not override:
            files_failed.append(str(file))
            logging.warning(f"Skipped: {output_file_path} already exists. Use --override or -o to overwrite it.")
        else:
            try:
                convert(file, output_file_path, scrollable)
            except Exception as e:
                files_failed.append(str(file))
                logging.warning(f"Failed to convert {file}: {e}")
                continue

    subdirectories = [item for item in input_path.iterdir() if item.is_dir()]
    for subdir in subdirectories:
        sub_found, sub_failed = convert_files_in_folder(
            subdir, output_path / subdir.name, input_file_type, override, scrollable
        )
        files_found += sub_found
        files_failed += sub_failed

    return (files_found + len(inputted_files), files_failed)


def check_parser_errors(args: argparse.Namespace, parser: argparse.ArgumentParser) -> None:
    """Checks for invalid CLI calls

    Parameters
    ----------
    args : argparse.Namespace
        Parsed command-line arguments
    parser : argparse.ArgumentParser
        Parser object to allow for parser errors
    """
    if not args.input_file or not args.output_file:
        parser.error("Must input two files or two folders")
    if not Path(args.input_file).is_file() and not Path(args.input_file).is_dir():
        parser.error(f"Input path '{args.input_file}' is neither a valid file nor a valid directory.")


def create_new_directories(args: argparse.Namespace) -> None:
    """Creates an output directory if it does not already exist

    Parameters
    ----------
    args : argparse.Namespace
        Parsed command-line arguments
    """
    input_path = Path(args.input_file)
    output_path = Path(args.output_file)

    if input_path.is_file():
        file_dir = output_path.parent
        file_dir.mkdir(parents=True, exist_ok=True)
    elif input_path.is_dir() and not output_path.exists():
        output_path.mkdir(parents=True, exist_ok=True)


def main() -> None:
    """Runs pydmconverter from the CLI or GUI"""
    logging.debug(f"Sys argv: {sys.argv}")
    parser: argparse.ArgumentParser = argparse.ArgumentParser()
    parser.add_argument("input_file", nargs="?", metavar="FILE")
    parser.add_argument("output_file", nargs="?", metavar="FILE")
    parser.add_argument("output_type", nargs="?", metavar="FILE TYPE")
    parser.add_argument("--override", "-o", action="store_true", help="Override the output file if it already exists")
    parser.add_argument(
        "--scrollable",
        "-s",
        action="store_true",
        help="create scrollable pydm windows that replicate edm windows (may cause spacing issues for embedded displays)",
    )
    args: argparse.Namespace = parser.parse_args()

    if args.input_file:
        check_parser_errors(args, parser)
        create_new_directories(args)
        run_cli(args)
    else:
        run_gui()


if __name__ == "__main__":
    main()<|MERGE_RESOLUTION|>--- conflicted
+++ resolved
@@ -62,12 +62,8 @@
     output_file: str = args.output_file
     input_file_type: str = args.output_type
     override: bool = args.override
-<<<<<<< HEAD
     scrollable: bool = args.scrollable
-=======
     run(input_file, output_file, input_file_type, override)
-
->>>>>>> 9c8ca6ef
 
 """
     if input_path.is_file():
