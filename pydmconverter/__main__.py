#!/usr/bin/env python3

import argparse
import subprocess
import sys
from pydmconverter.edm.converter import convert
from pathlib import Path
import logging

logging.basicConfig(level=logging.INFO)


IMAGE_FILE_SUFFIXES = {".png", ".jpg", ".jpeg", ".gif"}


def run_gui() -> None:
    """
    launch the PyDMConverter gui
    """
    # subprocess.run(["pydm", "--hide-nav-bar", "--hide-menu-bar", "view/main_window.py"])
    subprocess.run(["bash", "launch_gui.sh"], check=True)


def run(input_file, output_file, input_file_type=".edl", override=False):
    input_path: Path = Path(input_file)
    output_path: Path = Path(output_file)

    if input_path.is_file():
        if output_path.suffix != ".ui":
            output_path = output_path.with_suffix(".ui")
        if output_path.is_file() and not override:
            raise FileExistsError(f"Output file '{output_path}' already exists. Use --override or -o to overwrite it.")
        copy_img_files(input_path.parent, output_path.parent)
        convert(str(input_path), str(output_path))
    else:
        if input_file_type[0] != ".":  # prepending . so it will not pick up other file types with same suffix
            input_file_type = "." + input_file_type
        output_path.mkdir(parents=True, exist_ok=True)
        files_found: int
        files_failed: list[str]
        files_found, files_failed = convert_files_in_folder(input_path, output_path, input_file_type, override)

        if files_found == 0:
            print(f"No {input_file_type} files found in {input_path}")
        else:
            print(f"{files_found - len(files_failed)} {input_file_type} files converted from {input_path}")
        if files_failed:
            print(
                f"{len(files_failed)} files failed to convert to prevent overriding current files. Use --override or -o to overwrite these files."
            )
            print(f"Failed files: {', '.join(map(lambda path: str(path), files_failed))}")


def run_cli(args: argparse.Namespace) -> None:
    """
    run PyDMConverter through command line

    Parameters
    ----------
    args : argparse.Namespace
        Parsed command-line arguments
    """
    logging.info(f"Running CLI with arguments: {args}")
    input_file: str = args.input_file
    output_file: str = args.output_file
    input_file_type: str = args.output_type
    override: bool = args.override
    scrollable: bool = args.scrollable
    run(input_file, output_file, input_file_type, override)

"""
    if input_path.is_file():
        if output_path.suffix != ".ui":
            output_path = output_path.with_suffix(".ui")
        if output_path.is_file() and not override:
            raise FileExistsError(f"Output file '{output_path}' already exists. Use --override or -o to overwrite it.")
        convert(str(input_path), str(output_path), scrollable)
        copy_img_files(input_path.parent, output_path.parent)
    else:
        if not input_file_type:
            raise AttributeError(
                "No file type given. When converting directories, use this format: [Input_Dir] [Output_Dir] [File_Type]"
            )
        if input_file_type[0] != ".":  # prepending . so it will not pick up other file types with same suffix
            input_file_type = "." + input_file_type
        output_path.mkdir(parents=True, exist_ok=True)
        files_found: int
        files_failed: list[str]
        files_found, files_failed = convert_files_in_folder(
            input_path, output_path, input_file_type, override, scrollable
        )

        if files_found == 0:
            print(f"No {input_file_type} files found in {input_path}")
        else:
            print(f"{files_found - len(files_failed)} {input_file_type} files converted from {input_path}")
        if files_failed:
            print(
                f"{len(files_failed)} files failed to convert to prevent overriding current files. Use --override or -o to overwrite these files."
            )
            print(f"Failed files: {', '.join(map(lambda path: str(path), files_failed))}")
"""


def copy_img_files(input_path: Path, output_path: Path) -> None:
    for file in input_path.rglob("*"):
        if file.suffix.lower() in IMAGE_FILE_SUFFIXES:
            relative_path = file.relative_to(input_path)
            output_file_path = output_path / relative_path

            output_file_path.parent.mkdir(parents=True, exist_ok=True)
            with open(file, "rb") as src, open(output_file_path, "wb") as dst:
                dst.write(src.read())


def copy_img_files(input_path: Path, output_path: Path) -> None:
    img_files = list(input_path.glob("*.png")) + list(input_path.glob("*.gif"))
    for file in img_files:
        relative_path = file.relative_to(input_path)
        output_file_path = output_path / relative_path

        output_file_path.parent.mkdir(parents=True, exist_ok=True)
        with open(file, "rb") as src, open(output_file_path, "wb") as dst:
            dst.write(src.read())


def convert_files_in_folder(
    input_path: Path, output_path: Path, input_file_type: str, override: bool, scrollable: bool
) -> tuple[int, list[str]]:
    """Recursively runs convert on files in directory and subdirectories

    Parameters
    ----------
    input_path : Path
        The parent directory of files to convert
    output_path: Path
        The directory where converted files will be stored
    input_file_type: str
        The type of file to convert (often will be .edl)
    override: bool
        Boolean if the override flag was included

    Returns
    -------
    tuple[int, list[str]]
        A tuple containing the amount of total files of valid type found in directory and a list of all files that failed due to override warnings
    """
    files_found: int = 0
    files_failed: list[str] = []

    inputted_files = list(input_path.glob(f"*{input_file_type}"))
    copy_img_files(input_path, output_path)
    for file in inputted_files:
        relative_path = file.relative_to(input_path)
        output_file_path = (output_path / relative_path).with_suffix(".ui")

        output_file_path.parent.mkdir(parents=True, exist_ok=True)

        if output_file_path.is_file() and not override:
            files_failed.append(str(file))
            logging.warning(f"Skipped: {output_file_path} already exists. Use --override or -o to overwrite it.")
        else:
            try:
                convert(file, output_file_path, scrollable)
            except Exception as e:
                files_failed.append(str(file))
                logging.warning(f"Failed to convert {file}: {e}")
<<<<<<< HEAD
                breakpoint()
=======
>>>>>>> b83a3db5
                continue

    subdirectories = [item for item in input_path.iterdir() if item.is_dir()]
    for subdir in subdirectories:
        sub_found, sub_failed = convert_files_in_folder(
            subdir, output_path / subdir.name, input_file_type, override, scrollable
        )
        files_found += sub_found
        files_failed += sub_failed

    return (files_found + len(inputted_files), files_failed)


def check_parser_errors(args: argparse.Namespace, parser: argparse.ArgumentParser) -> None:
    """Checks for invalid CLI calls

    Parameters
    ----------
    args : argparse.Namespace
        Parsed command-line arguments
    parser : argparse.ArgumentParser
        Parser object to allow for parser errors
    """
    if not args.input_file or not args.output_file:
        parser.error("Must input two files or two folders")
    if not Path(args.input_file).is_file() and not Path(args.input_file).is_dir():
        parser.error(f"Input path '{args.input_file}' is neither a valid file nor a valid directory.")


def create_new_directories(args: argparse.Namespace) -> None:
    """Creates an output directory if it does not already exist

    Parameters
    ----------
    args : argparse.Namespace
        Parsed command-line arguments
    """
    input_path = Path(args.input_file)
    output_path = Path(args.output_file)

    if input_path.is_file():
        file_dir = output_path.parent
        file_dir.mkdir(parents=True, exist_ok=True)
    elif input_path.is_dir() and not output_path.exists():
        output_path.mkdir(parents=True, exist_ok=True)


def main() -> None:
    """Runs pydmconverter from the CLI or GUI"""
    logging.debug(f"Sys argv: {sys.argv}")
    parser: argparse.ArgumentParser = argparse.ArgumentParser()
    parser.add_argument("input_file", nargs="?", metavar="FILE")
    parser.add_argument("output_file", nargs="?", metavar="FILE")
    parser.add_argument("output_type", nargs="?", metavar="FILE TYPE")
    parser.add_argument("--override", "-o", action="store_true", help="Override the output file if it already exists")
    parser.add_argument(
        "--scrollable",
        "-s",
        action="store_true",
        help="create scrollable pydm windows that replicate edm windows (may cause spacing issues for embedded displays)",
    )
    args: argparse.Namespace = parser.parse_args()

    if args.input_file:
        check_parser_errors(args, parser)
        create_new_directories(args)
        run_cli(args)
    else:
        run_gui()


if __name__ == "__main__":
    main()<|MERGE_RESOLUTION|>--- conflicted
+++ resolved
@@ -21,7 +21,7 @@
     subprocess.run(["bash", "launch_gui.sh"], check=True)
 
 
-def run(input_file, output_file, input_file_type=".edl", override=False):
+def run(input_file, output_file, input_file_type=".edl", override=False, scrollable=False):
     input_path: Path = Path(input_file)
     output_path: Path = Path(output_file)
 
@@ -31,14 +31,16 @@
         if output_path.is_file() and not override:
             raise FileExistsError(f"Output file '{output_path}' already exists. Use --override or -o to overwrite it.")
         copy_img_files(input_path.parent, output_path.parent)
-        convert(str(input_path), str(output_path))
+        convert(str(input_path), str(output_path), scrollable)
     else:
         if input_file_type[0] != ".":  # prepending . so it will not pick up other file types with same suffix
             input_file_type = "." + input_file_type
         output_path.mkdir(parents=True, exist_ok=True)
         files_found: int
         files_failed: list[str]
-        files_found, files_failed = convert_files_in_folder(input_path, output_path, input_file_type, override)
+        files_found, files_failed = convert_files_in_folder(
+            input_path, output_path, input_file_type, override, scrollable
+        )
 
         if files_found == 0:
             print(f"No {input_file_type} files found in {input_path}")
@@ -66,7 +68,8 @@
     input_file_type: str = args.output_type
     override: bool = args.override
     scrollable: bool = args.scrollable
-    run(input_file, output_file, input_file_type, override)
+    run(input_file, output_file, input_file_type, override, scrollable)
+
 
 """
     if input_path.is_file():
@@ -113,17 +116,6 @@
                 dst.write(src.read())
 
 
-def copy_img_files(input_path: Path, output_path: Path) -> None:
-    img_files = list(input_path.glob("*.png")) + list(input_path.glob("*.gif"))
-    for file in img_files:
-        relative_path = file.relative_to(input_path)
-        output_file_path = output_path / relative_path
-
-        output_file_path.parent.mkdir(parents=True, exist_ok=True)
-        with open(file, "rb") as src, open(output_file_path, "wb") as dst:
-            dst.write(src.read())
-
-
 def convert_files_in_folder(
     input_path: Path, output_path: Path, input_file_type: str, override: bool, scrollable: bool
 ) -> tuple[int, list[str]]:
@@ -165,10 +157,7 @@
             except Exception as e:
                 files_failed.append(str(file))
                 logging.warning(f"Failed to convert {file}: {e}")
-<<<<<<< HEAD
                 breakpoint()
-=======
->>>>>>> b83a3db5
                 continue
 
     subdirectories = [item for item in input_path.iterdir() if item.is_dir()]
