--- conflicted
+++ resolved
@@ -38,12 +38,7 @@
             output_path = output_path.with_suffix(".ui")
         if output_path.is_file() and not override:
             raise FileExistsError(f"Output file '{output_path}' already exists. Use --override or -o to overwrite it.")
-<<<<<<< HEAD
-        convert(str(input_path), str(output_path))
-        copy_img_files(input_path.parent, output_path.parent)
-=======
         convert(str(input_path), str(output_path), scrollable)
->>>>>>> 41689d11
     else:
         if input_file_type[0] != ".":  # prepending . so it will not pick up other file types with same suffix
             input_file_type = "." + input_file_type
@@ -112,16 +107,12 @@
             files_failed.append(str(file))
             logging.warning(f"Skipped: {output_file_path} already exists. Use --override or -o to overwrite it.")
         else:
-<<<<<<< HEAD
             try:
-                convert(file, output_file_path)
+                convert(file, output_file_path, scrollable)
             except Exception as e:
                 files_failed.append(str(file))
                 logging.warning(f"Failed to convert {file}: {e}")
                 continue
-=======
-            convert(file, output_file_path, scrollable)
->>>>>>> 41689d11
 
     subdirectories = [item for item in input_path.iterdir() if item.is_dir()]
     for subdir in subdirectories:
